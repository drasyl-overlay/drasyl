--- conflicted
+++ resolved
@@ -22,6 +22,7 @@
 import io.reactivex.rxjava3.observers.TestObserver;
 import io.reactivex.rxjava3.subjects.ReplaySubject;
 import io.reactivex.rxjava3.subjects.Subject;
+import org.drasyl.crypto.Crypto;
 import org.drasyl.crypto.CryptoException;
 import org.drasyl.event.Event;
 import org.drasyl.event.MessageEvent;
@@ -142,10 +143,7 @@
                         .remoteSuperPeerEnabled(false)
                         .intraVmDiscoveryEnabled(false)
                         .localHostDiscoveryEnabled(false)
-<<<<<<< HEAD
-=======
                         .remoteMessageMtu(MESSAGE_MTU)
->>>>>>> c93bbe2f
                         .build();
                 superPeer = createStartedNode(config);
                 final NodeEvent superPeerNodeUp = (NodeEvent) superPeer.second().filter(e -> e instanceof NodeUpEvent).firstElement().blockingGet();
@@ -166,10 +164,7 @@
                         .remoteSuperPeerEndpoint(Endpoint.of("udp://127.0.0.1:" + superPeerPort + "#030e54504c1b64d9e31d5cd095c6e470ea35858ad7ef012910a23c9d3b8bef3f22"))
                         .intraVmDiscoveryEnabled(false)
                         .localHostDiscoveryEnabled(false)
-<<<<<<< HEAD
-=======
                         .remoteMessageMtu(MESSAGE_MTU)
->>>>>>> c93bbe2f
                         .build();
                 client1 = createStartedNode(config);
                 colorizedPrintln("CREATED client1", COLOR_CYAN, STYLE_REVERSED);
@@ -188,10 +183,7 @@
                         .remoteSuperPeerEndpoint(Endpoint.of("udp://127.0.0.1:" + superPeerPort + "#030e54504c1b64d9e31d5cd095c6e470ea35858ad7ef012910a23c9d3b8bef3f22"))
                         .intraVmDiscoveryEnabled(false)
                         .localHostDiscoveryEnabled(false)
-<<<<<<< HEAD
-=======
                         .remoteMessageMtu(MESSAGE_MTU)
->>>>>>> c93bbe2f
                         .build();
                 client2 = createStartedNode(config);
                 colorizedPrintln("CREATED client2", COLOR_CYAN, STYLE_REVERSED);
@@ -238,8 +230,6 @@
                 client2Messages.awaitCount(3).assertValueCount(3);
             }
 
-<<<<<<< HEAD
-=======
             @Test
             @Timeout(value = TIMEOUT, unit = MILLISECONDS)
             void applicationMessagesExceedingMtuShouldBeDelivered() {
@@ -271,7 +261,6 @@
                 client2Messages.awaitCount(3).assertValueCount(3);
             }
 
->>>>>>> c93bbe2f
             /**
              * This test checks whether the correct {@link PeerEvent}s are emitted in the correct
              * order.
