/*
 * Copyright (c) 2020.
 *
 * This file is part of drasyl.
 *
 *  drasyl is free software: you can redistribute it and/or modify
 *  it under the terms of the GNU Lesser General Public License as published by
 *  the Free Software Foundation, either version 3 of the License, or
 *  (at your option) any later version.
 *
 *  drasyl is distributed in the hope that it will be useful,
 *  but WITHOUT ANY WARRANTY; without even the implied warranty of
 *  MERCHANTABILITY or FITNESS FOR A PARTICULAR PURPOSE.  See the
 *  GNU Lesser General Public License for more details.
 *
 *  You should have received a copy of the GNU Lesser General Public License
 *  along with drasyl.  If not, see <http://www.gnu.org/licenses/>.
 */
package org.drasyl.peer.connection.superpeer;

import io.netty.channel.EventLoopGroup;
import io.netty.channel.nio.NioEventLoopGroup;
import io.reactivex.rxjava3.core.Observable;
import io.reactivex.rxjava3.observers.TestObserver;
import io.reactivex.rxjava3.subjects.BehaviorSubject;
import io.reactivex.rxjava3.subjects.ReplaySubject;
import io.reactivex.rxjava3.subjects.Subject;
import org.drasyl.DrasylConfig;
import org.drasyl.DrasylException;
import org.drasyl.DrasylNode;
import org.drasyl.crypto.CryptoException;
import org.drasyl.event.Event;
import org.drasyl.event.Node;
import org.drasyl.identity.CompressedPrivateKey;
import org.drasyl.identity.CompressedPublicKey;
import org.drasyl.identity.IdentityManager;
import org.drasyl.identity.IdentityManagerException;
import org.drasyl.identity.ProofOfWork;
import org.drasyl.messenger.Messenger;
import org.drasyl.peer.PeersManager;
import org.drasyl.peer.connection.message.ApplicationMessage;
import org.drasyl.peer.connection.message.JoinMessage;
import org.drasyl.peer.connection.message.Message;
import org.drasyl.peer.connection.message.PingMessage;
import org.drasyl.peer.connection.message.PongMessage;
import org.drasyl.peer.connection.message.QuitMessage;
import org.drasyl.peer.connection.message.StatusMessage;
import org.drasyl.peer.connection.server.TestNodeServer;
import org.drasyl.peer.connection.server.TestNodeServerChannelInitializer;
import org.junit.jupiter.api.AfterEach;
import org.junit.jupiter.api.BeforeEach;
import org.junit.jupiter.api.Disabled;
import org.junit.jupiter.api.Test;
import org.junit.jupiter.api.TestInfo;
import org.junit.jupiter.api.Timeout;
import org.junit.jupiter.api.parallel.Execution;
import org.junit.jupiter.api.parallel.ExecutionMode;

import java.net.URI;
import java.util.List;
import java.util.Set;

import static java.time.Duration.ofSeconds;
import static java.util.concurrent.TimeUnit.MILLISECONDS;
import static org.drasyl.event.EventType.EVENT_NODE_OFFLINE;
import static org.drasyl.event.EventType.EVENT_NODE_ONLINE;
import static org.drasyl.peer.connection.message.QuitMessage.CloseReason.REASON_SHUTTING_DOWN;
import static org.drasyl.peer.connection.message.StatusMessage.Code.STATUS_OK;
import static testutils.AnsiColor.COLOR_CYAN;
import static testutils.AnsiColor.STYLE_REVERSED;
import static testutils.TestHelper.colorizedPrintln;

@Execution(ExecutionMode.SAME_THREAD)
class SuperPeerClientIT {
    public static final long TIMEOUT = 10000L;
    DrasylConfig config;
    DrasylConfig serverConfig;
    private EventLoopGroup workerGroup;
    private EventLoopGroup serverWorkerGroup;
    private EventLoopGroup bossGroup;
    private IdentityManager identityManager;
    private IdentityManager identityManagerServer;
    private TestNodeServer server;
    private Messenger messenger;
    private Messenger messengerServer;
    private PeersManager peersManager;
    private PeersManager peersManagerServer;
    private Subject<Event> emittedEventsSubject;
    private Observable<Boolean> superPeerConnected;
    private SuperPeerClient client;

    @BeforeEach
    void setup(TestInfo info) throws DrasylException, CryptoException {
        colorizedPrintln("STARTING " + info.getDisplayName(), COLOR_CYAN, STYLE_REVERSED);

        System.setProperty("io.netty.tryReflectionSetAccessible", "true");
        System.setProperty("io.netty.leakDetection.level", "PARANOID");

        workerGroup = new NioEventLoopGroup();
        serverWorkerGroup = new NioEventLoopGroup();
        bossGroup = new NioEventLoopGroup(1);

        config = DrasylConfig.newBuilder()
//                .loglevel(Level.TRACE)
                .identityProofOfWork(ProofOfWork.of(6657650))
                .identityPublicKey(CompressedPublicKey.of("023d34f317616c3bb0fa1e4b425e9419d1704ef57f6e53afe9790e00998134f5ff"))
                .identityPrivateKey(CompressedPrivateKey.of("0c27af38c77f2cd5cc2a0ff5c461003a9c24beb955f316135d251ecaf4dda03f"))
                .serverBindHost("127.0.0.1")
                .serverBindPort(0)
                .serverHandshakeTimeout(ofSeconds(5))
                .serverSSLEnabled(true)
                .serverIdleTimeout(ofSeconds(1))
                .serverIdleRetries((short) 1)
                .superPeerEndpoints(Set.of(URI.create("wss://127.0.0.1:22527")))
                .superPeerRetryDelays(List.of(ofSeconds(0), ofSeconds(1), ofSeconds(2), ofSeconds(4), ofSeconds(8), ofSeconds(16), ofSeconds(32), ofSeconds(60)))
                .superPeerIdleTimeout(ofSeconds(1))
                .superPeerIdleRetries((short) 1)
                .superPeerPublicKey(CompressedPublicKey.of("0234789936c7941f850c382ea9d14ecb0aad03b99a9e29a9c15b42f5f1b0c4cf3d"))
                .build();
        DrasylNode.setLogLevel(config.getLoglevel());
        identityManager = new IdentityManager(config);
        identityManager.loadOrCreateIdentity();

        serverConfig = DrasylConfig.newBuilder()
                .identityProofOfWork(ProofOfWork.of(5344366))
                .identityPublicKey(CompressedPublicKey.of("0234789936c7941f850c382ea9d14ecb0aad03b99a9e29a9c15b42f5f1b0c4cf3d"))
                .identityPrivateKey(CompressedPrivateKey.of("064f10d37111303ee20443661c8ea758045bbf809e4950dd84b8a1348863d0f8"))
                .serverBindHost("127.0.0.1")
                .serverHandshakeTimeout(ofSeconds(5))
                .serverSSLEnabled(true)
                .serverIdleTimeout(ofSeconds(1))
                .serverIdleRetries((short) 1)
                .serverChannelInitializer(TestNodeServerChannelInitializer.class)
                .superPeerEnabled(false)
                .build();
        identityManagerServer = new IdentityManager(serverConfig);
        identityManagerServer.loadOrCreateIdentity();
        peersManager = new PeersManager(event -> {
        });
        peersManagerServer = new PeersManager(event -> {
        });
<<<<<<< HEAD
        messenger = new Messenger((recipient, message) -> {
        });
        messengerServer = new Messenger((recipient, message) -> {
=======
        messenger = new Messenger();
        messenger.setLoopbackSink((key, msg) -> {
        });
        messengerServer = new Messenger();
        messengerServer.setLoopbackSink((key, msg) -> {
>>>>>>> c221c165
        });

        server = new TestNodeServer(identityManagerServer::getIdentity, messengerServer, peersManagerServer, serverConfig, serverWorkerGroup, bossGroup, superPeerConnected);
        server.open();
        emittedEventsSubject = ReplaySubject.<Event>create().toSerialized();
        superPeerConnected = BehaviorSubject.createDefault(false).toSerialized();
    }

    @AfterEach
    void cleanUp(TestInfo info) throws IdentityManagerException {
        if (client != null) {
            client.close();
        }

        server.close();

        IdentityManager.deleteIdentityFile(config.getIdentityPath());
        workerGroup.shutdownGracefully().syncUninterruptibly();
        bossGroup.shutdownGracefully().syncUninterruptibly();
        serverWorkerGroup.shutdownGracefully().syncUninterruptibly();
        colorizedPrintln("FINISHED " + info.getDisplayName(), COLOR_CYAN, STYLE_REVERSED);
    }

    @Test
    @Timeout(value = TIMEOUT, unit = MILLISECONDS)
    void clientShouldSendJoinMessageOnConnect() throws SuperPeerClientException {
        TestObserver<Message> receivedMessages = server.receivedMessages().test();

        // start client
        client = new SuperPeerClient(config, identityManager::getIdentity, peersManager, messenger, workerGroup, event -> {
        });
        client.open();

        // verify received messages
        receivedMessages.awaitCount(1);
        receivedMessages.assertValueAt(0, new JoinMessage(identityManager.getProofOfWork(), identityManager.getPublicKey(), Set.of()));
    }

    @Disabled("Race Condition error")
    @Timeout(value = TIMEOUT, unit = MILLISECONDS)
    void clientShouldSendQuitMessageOnClientSideDisconnect() throws SuperPeerClientException {
        TestObserver<Message> receivedMessages = server.receivedMessages().filter(m -> m instanceof QuitMessage).test();
        TestObserver<Event> emittedEvents = emittedEventsSubject.test();

        // start client
        client = new SuperPeerClient(config, identityManager::getIdentity, peersManager, messenger, workerGroup, emittedEventsSubject::onNext);
        client.open();

        // wait for node to become online, before closing it
        emittedEvents.awaitCount(1);
        client.close();

        // verify emitted events
        receivedMessages.awaitCount(1);
        receivedMessages.assertValueAt(0, new QuitMessage(REASON_SHUTTING_DOWN));
    }

    @Test
    @Timeout(value = TIMEOUT, unit = MILLISECONDS)
    void clientShouldEmitNodeOfflineEventOnClientSideDisconnect() throws SuperPeerClientException {
        TestObserver<Event> emittedEvents = emittedEventsSubject.test();

        // start client
        client = new SuperPeerClient(config, identityManager::getIdentity, peersManager, messenger, workerGroup, emittedEventsSubject::onNext);
        client.open();

        // wait for node to become online, before closing it
        emittedEvents.awaitCount(1);
        client.close();

        // verify emitted events
        emittedEvents.awaitCount(2);
        emittedEvents.assertValueAt(1, new Event(EVENT_NODE_OFFLINE, Node.of(identityManager.getIdentity())));
    }

    @Test
    @Timeout(value = TIMEOUT, unit = MILLISECONDS)
    void clientShouldRespondToPingMessageWithPongMessage() throws SuperPeerClientException {
        TestObserver<Message> sentMessages = server.sentMessages().test();
        PingMessage request = new PingMessage();
        TestObserver<Message> receivedMessages = server.receivedMessages().filter(m -> m instanceof PongMessage && ((PongMessage) m).getCorrespondingId().equals(request.getId())).test();

        // start client
        client = new SuperPeerClient(config, identityManager::getIdentity, peersManager, messenger, workerGroup, event -> {
        });
        client.open();
        server.awaitClient(identityManager.getPublicKey());

        // send message
        server.sendMessage(identityManager.getPublicKey(), request);

        // verify received message
        receivedMessages.awaitCount(1);
    }

    @Test
    @Disabled("disabled, because StatusMessage is currently not used and therefore has been removed.")
    @Timeout(value = TIMEOUT, unit = MILLISECONDS)
    void clientShouldRespondToApplicationMessageWithStatusOk() throws SuperPeerClientException {
        TestObserver<Message> receivedMessages = server.receivedMessages().filter(m -> m instanceof StatusMessage).test();

        // start client
        client = new SuperPeerClient(config, identityManager::getIdentity, peersManager, messenger, workerGroup, event -> {
        });
        client.open();
        server.awaitClient(identityManager.getPublicKey());

        // send message
        ApplicationMessage request = new ApplicationMessage(identityManagerServer.getPublicKey(), identityManager.getPublicKey(), new byte[]{
                0x00,
                0x01
        });
        server.sendMessage(identityManager.getPublicKey(), request);

        // verify received message
        receivedMessages.awaitCount(2);
        receivedMessages.assertValueAt(1, new StatusMessage(STATUS_OK, request.getId()));
    }

    @Test
    @Timeout(value = TIMEOUT, unit = MILLISECONDS)
    void clientShouldEmitNodeOfflineEventAfterReceivingQuitMessage() throws SuperPeerClientException {
        TestObserver<Event> emittedEvents = emittedEventsSubject.test();

        // start client
        DrasylConfig noRetryConfig = DrasylConfig.newBuilder(config).superPeerRetryDelays(List.of()).build();
        client = new SuperPeerClient(noRetryConfig, identityManager::getIdentity, peersManager, messenger, workerGroup, emittedEventsSubject::onNext);
        client.open();
        server.awaitClient(identityManager.getPublicKey());

        // send message
        server.sendMessage(identityManager.getPublicKey(), new QuitMessage());

        // verify emitted events
        emittedEvents.awaitCount(2);
        emittedEvents.assertValueAt(1, new Event(EVENT_NODE_OFFLINE, Node.of(identityManager.getIdentity())));
    }

    @Test
    @Timeout(value = TIMEOUT, unit = MILLISECONDS)
    void clientShouldEmitNodeOnlineEventAfterReceivingWelcomeMessage() throws SuperPeerClientException {
        TestObserver<Event> emittedEvents = emittedEventsSubject.test();

        // start client
        client = new SuperPeerClient(config, identityManager::getIdentity, peersManager, messenger, workerGroup, emittedEventsSubject::onNext);
        client.open();

        // verify emitted events
        emittedEvents.awaitCount(1);
        emittedEvents.assertValue(new Event(EVENT_NODE_ONLINE, Node.of(identityManager.getIdentity())));
    }

    @Test
    @Timeout(value = TIMEOUT, unit = MILLISECONDS)
    void clientShouldEmitNodeOnlineAlsoWithoutSuperPeerPubKeyInConfig() throws SuperPeerClientException {
        TestObserver<Event> emittedEvents = emittedEventsSubject.test();

        DrasylConfig config1 = DrasylConfig.newBuilder(config)
                .superPeerPublicKey(null)
                .build();

        // start client
        client = new SuperPeerClient(config1, identityManager::getIdentity, peersManager, messenger, workerGroup, emittedEventsSubject::onNext);
        client.open();

        // verify emitted events
        emittedEvents.awaitCount(1);
        emittedEvents.assertValue(new Event(EVENT_NODE_ONLINE, Node.of(identityManager.getIdentity())));
    }

    @Test
    @Timeout(value = TIMEOUT, unit = MILLISECONDS)
    void clientShouldReconnectOnDisconnect() throws SuperPeerClientException {
        TestObserver<Event> emittedEvents = emittedEventsSubject.test();

        // start client
        client = new SuperPeerClient(config, identityManager::getIdentity, peersManager, messenger, workerGroup, emittedEventsSubject::onNext);
        client.open();
        server.awaitClient(identityManager.getPublicKey());

        // server-side disconnect
        server.closeClient(identityManager.getPublicKey());

        // verify emitted events
        emittedEvents.awaitCount(3); // wait for EVENT_NODE_OFFLINE and EVENT_NODE_ONLINE
        emittedEvents.assertValueAt(0, new Event(EVENT_NODE_ONLINE, Node.of(identityManager.getIdentity(), Set.of())));
        emittedEvents.assertValueAt(1, new Event(EVENT_NODE_OFFLINE, Node.of(identityManager.getIdentity(), Set.of())));
        emittedEvents.assertValueAt(2, new Event(EVENT_NODE_ONLINE, Node.of(identityManager.getIdentity(), Set.of())));
    }
}<|MERGE_RESOLUTION|>--- conflicted
+++ resolved
@@ -139,17 +139,9 @@
         });
         peersManagerServer = new PeersManager(event -> {
         });
-<<<<<<< HEAD
         messenger = new Messenger((recipient, message) -> {
         });
         messengerServer = new Messenger((recipient, message) -> {
-=======
-        messenger = new Messenger();
-        messenger.setLoopbackSink((key, msg) -> {
-        });
-        messengerServer = new Messenger();
-        messengerServer.setLoopbackSink((key, msg) -> {
->>>>>>> c221c165
         });
 
         server = new TestNodeServer(identityManagerServer::getIdentity, messengerServer, peersManagerServer, serverConfig, serverWorkerGroup, bossGroup, superPeerConnected);
