/*
 * Copyright (c) 2020.
 *
 * This file is part of drasyl.
 *
 *  drasyl is free software: you can redistribute it and/or modify
 *  it under the terms of the GNU Lesser General Public License as published by
 *  the Free Software Foundation, either version 3 of the License, or
 *  (at your option) any later version.
 *
 *  drasyl is distributed in the hope that it will be useful,
 *  but WITHOUT ANY WARRANTY; without even the implied warranty of
 *  MERCHANTABILITY or FITNESS FOR A PARTICULAR PURPOSE.  See the
 *  GNU Lesser General Public License for more details.
 *
 *  You should have received a copy of the GNU Lesser General Public License
 *  along with drasyl.  If not, see <http://www.gnu.org/licenses/>.
 */
package org.drasyl.peer.connection.server;

import io.netty.bootstrap.Bootstrap;
import io.netty.channel.Channel;
import io.netty.channel.ChannelHandler;
import io.netty.channel.ChannelHandlerContext;
import io.netty.channel.ChannelInitializer;
import io.netty.channel.ChannelPipeline;
import io.netty.channel.EventLoopGroup;
import io.netty.channel.SimpleChannelInboundHandler;
import io.netty.channel.socket.SocketChannel;
import io.netty.channel.socket.nio.NioSocketChannel;
import io.netty.handler.codec.http.websocketx.WebSocketClientProtocolHandler;
import io.netty.handler.flush.FlushConsolidationHandler;
import io.netty.handler.logging.LogLevel;
import io.netty.handler.logging.LoggingHandler;
import io.netty.handler.ssl.SslContext;
import io.netty.handler.ssl.SslContextBuilder;
import io.netty.handler.ssl.SslHandler;
import io.netty.handler.ssl.util.InsecureTrustManagerFactory;
import io.netty.handler.stream.ChunkedWriteHandler;
import org.drasyl.identity.Identity;
import org.drasyl.peer.connection.DefaultSessionInitializer;
import org.drasyl.peer.connection.handler.ExceptionHandler;
import org.drasyl.peer.connection.handler.MessageDecoder;
import org.drasyl.peer.connection.handler.MessageEncoder;
import org.drasyl.peer.connection.handler.SignatureHandler;
import org.drasyl.peer.connection.handler.stream.ChunkedMessageHandler;
import org.drasyl.peer.connection.superpeer.SuperPeerClientChannelInitializer;
import org.drasyl.peer.connection.superpeer.SuperPeerClientException;
import org.slf4j.Logger;
import org.slf4j.LoggerFactory;

import javax.net.ssl.SSLException;
import java.net.URI;
import java.time.Duration;
import java.util.ArrayList;
import java.util.Collections;
import java.util.List;
import java.util.concurrent.CompletableFuture;

import static io.netty.handler.codec.http.websocketx.WebSocketClientProtocolHandler.ClientHandshakeStateEvent.HANDSHAKE_COMPLETE;
import static io.netty.handler.codec.http.websocketx.WebSocketClientProtocolHandler.ClientHandshakeStateEvent.HANDSHAKE_TIMEOUT;
import static org.drasyl.peer.connection.handler.ExceptionHandler.EXCEPTION_HANDLER;
import static org.drasyl.peer.connection.handler.MessageDecoder.MESSAGE_DECODER;
import static org.drasyl.peer.connection.handler.MessageEncoder.MESSAGE_ENCODER;
import static org.drasyl.peer.connection.handler.stream.ChunkedMessageHandler.CHUNK_HANDLER;
import static org.drasyl.util.WebSocketUtil.webSocketPort;

/**
 * This factory produces outbound netty connections.
 */
@SuppressWarnings({ "squid:S3776", "squid:S00107" })
public class OutboundConnectionFactory {
    private static final Logger LOG = LoggerFactory.getLogger(OutboundConnectionFactory.class);
    private final CompletableFuture<Void> channelReadyFuture;
    private final List<ChannelHandler> handler;
    private final List<String> sslProtocols;
    private final URI uri;
    private Runnable shutdownProcedure;
    private ChannelHandler initializer;
    private EventLoopGroup eventGroup;
    private boolean pingPong = true;
    private SslContext sslCtx;
    private Duration idleTimeout;
    private Duration transferTimeout;
    private short idleRetries;
    private boolean ssl;
    private final Identity identity;

    /**
     * Produces an {@link OutboundConnectionFactory} with the given {@link URI} as target.
     *
     * @param target the IP address of the target system
     */
    public OutboundConnectionFactory(URI target,
                                     EventLoopGroup eventGroup,
                                     Identity identity) {
        this(target, null, () -> {
<<<<<<< HEAD
        }, null, new ArrayList<>(), Collections.singletonList("TLSv1.3"), eventGroup, 1000000, identity, Duration.ofSeconds(60));
=======
        }, null, new ArrayList<>(), Collections.singletonList("TLSv1.3"), eventGroup, identity);
>>>>>>> 16867620
    }

    private OutboundConnectionFactory(URI target,
                                      ChannelInitializer<SocketChannel> initializer,
                                      Runnable shutdownProcedure,
                                      SslContext sslCtx,
                                      List<ChannelHandler> handler,
                                      List<String> sslProtocols,
                                      EventLoopGroup eventGroup,
<<<<<<< HEAD
                                      int maxContentLength,
                                      Identity identity,
                                      Duration transferTimeout) {
=======
                                      Identity identity) {
>>>>>>> 16867620
        this.uri = target;
        this.initializer = initializer;
        this.shutdownProcedure = shutdownProcedure;
        this.sslCtx = sslCtx;
        this.handler = handler;
        this.sslProtocols = sslProtocols;
        this.eventGroup = eventGroup;
        this.channelReadyFuture = new CompletableFuture<>();
        this.identity = identity;
        this.transferTimeout = transferTimeout;
    }

    /**
     * Sets the transferTimeout for a composed message.
     *
     * @param transferTimeout transfer timeout
     * @return {@link OutboundConnectionFactory} with the changed property
     */
    public OutboundConnectionFactory transferTimeout(Duration transferTimeout) {
        this.transferTimeout = transferTimeout;

        return this;
    }

    /**
     * Adds a handler to the default initializer.
     *
     * <b>If you override the default initializer with {@link #initializer}, this method does
     * nothing.</b>
     *
     * @param handler handler that should be added
     * @return {@link OutboundConnectionFactory} with the changed property
     */
    public OutboundConnectionFactory handler(ChannelHandler handler) {
        this.handler.add(handler);

        return this;
    }

    /**
     * De-/Activates SSL on this channel.
     *
     * @param ssl if ssl should be used or not
     * @return {@link OutboundConnectionFactory} with the changed property
     */
    public OutboundConnectionFactory ssl(boolean ssl) {
        this.ssl = ssl;

        return this;
    }

    /**
     * Sets the max idle retries before the connection is closed.
     *
     * @param retries amount of retries
     * @return {@link OutboundConnectionFactory} with the changed property
     */
    public OutboundConnectionFactory idleRetries(short retries) {
        this.idleRetries = retries;

        return this;
    }

    /**
     * Sets the max idle timeout before connection is closed.
     *
     * @param timeout the timeout in ms
     * @return {@link OutboundConnectionFactory} with the changed property
     */
    public OutboundConnectionFactory idleTimeout(Duration timeout) {
        this.idleTimeout = timeout;

        return this;
    }

    /**
     * De-/Activate automatically ping/pong handling.
     *
     * @param enabled enabled or not
     * @return {@link OutboundConnectionFactory} with the changed property
     */
    public OutboundConnectionFactory pingPong(boolean enabled) {
        this.pingPong = enabled;

        return this;
    }

    /**
     * Builds a {@link Channel} from this {@link OutboundConnectionFactory}.
     *
     * @return the created {@link ChannelHandler}
     * @throws InterruptedException if the channel was interrupted
     */
    public Channel build() throws InterruptedException {
        Bootstrap b = new Bootstrap();

        b.group(eventGroup).channel(NioSocketChannel.class).handler(new LoggingHandler(LogLevel.INFO))
                .handler(defaultInitializer());

        if (initializer != null) {
            b.handler(initializer);
        }

        Channel ch = b.connect(uri.getHost(), webSocketPort(uri)).sync().channel();

        ch.closeFuture().addListener(future -> {
            LOG.debug("OutboundConnection for {} was closed.", uri, future.cause());
            shutdownProcedure.run();
        });

        return ch;
    }

    /*
     * The default initializer for the {@link OutboundConnectionFactory}.
     */
    private DefaultSessionInitializer defaultInitializer() {
        return new SuperPeerClientChannelInitializer(FlushConsolidationHandler.DEFAULT_EXPLICIT_FLUSH_AFTER_FLUSHES, //NOSONAR
                idleTimeout, idleRetries, uri) {
            @Override
            protected void pojoMarshalStage(ChannelPipeline pipeline) {
                // From String to Message
                pipeline.addLast(MESSAGE_DECODER, MessageDecoder.INSTANCE);
                pipeline.addLast(MESSAGE_ENCODER, MessageEncoder.INSTANCE);
            }

            @Override
            protected void afterPojoMarshalStage(ChannelPipeline pipeline) {
                pipeline.addLast(SignatureHandler.SIGNATURE_HANDLER, new SignatureHandler(identity));
                pipeline.addLast("streamer", new ChunkedWriteHandler());
                pipeline.addLast(CHUNK_HANDLER, new ChunkedMessageHandler(maxContentLength, identity.getPublicKey(), transferTimeout));
            }

            @Override
            protected void idleStage(ChannelPipeline pipeline) {
                if (pingPong) {
                    super.idleStage(pipeline);
                }
            }

            @Override
            protected void customStage(ChannelPipeline pipeline) {
                handler.forEach(pipeline::addLast);

                pipeline.addLast(new SimpleChannelInboundHandler<Object>() {
                    @Override
                    public void userEventTriggered(ChannelHandlerContext ctx,
                                                   Object evt) throws Exception {
                        super.userEventTriggered(ctx, evt);

                        if (evt instanceof WebSocketClientProtocolHandler.ClientHandshakeStateEvent) {
                            WebSocketClientProtocolHandler.ClientHandshakeStateEvent e = (WebSocketClientProtocolHandler.ClientHandshakeStateEvent) evt;
                            if (e == HANDSHAKE_COMPLETE) {
                                channelReadyFuture.complete(null);
                                pipeline.remove(this);
                            }
                            else if (e == HANDSHAKE_TIMEOUT) {
                                channelReadyFuture.completeExceptionally(new Exception("WebSocket Handshake Timeout"));
                                ctx.close();
                            }
                        }
                    }

                    @Override
                    protected void channelRead0(ChannelHandlerContext ctx, Object msg) {
                        ctx.fireChannelRead(msg);
                    }
                });
            }

            @Override
            protected void exceptionStage(ChannelPipeline pipeline) {
                // Catch Errors
                pipeline.addLast(EXCEPTION_HANDLER, new ExceptionHandler(false));
            }

            @Override
            protected SslHandler generateSslContext(SocketChannel ch) throws SuperPeerClientException {
                if (ssl) {
                    try {
                        if (sslCtx == null) {
                            sslCtx = SslContextBuilder.forClient().trustManager(InsecureTrustManagerFactory.INSTANCE)
                                    .protocols(sslProtocols).build();
                        }
                        return sslCtx.newHandler(ch.alloc(), uri.getHost(), uri.getPort());
                    }
                    catch (SSLException e) {
                        throw new SuperPeerClientException(e);
                    }
                }
                return null;
            }
        };
    }

    public CompletableFuture<Void> getChannelReadyFuture() {
        return channelReadyFuture;
    }
}<|MERGE_RESOLUTION|>--- conflicted
+++ resolved
@@ -71,7 +71,6 @@
 @SuppressWarnings({ "squid:S3776", "squid:S00107" })
 public class OutboundConnectionFactory {
     private static final Logger LOG = LoggerFactory.getLogger(OutboundConnectionFactory.class);
-    private final CompletableFuture<Void> channelReadyFuture;
     private final List<ChannelHandler> handler;
     private final List<String> sslProtocols;
     private final URI uri;
@@ -85,6 +84,7 @@
     private short idleRetries;
     private boolean ssl;
     private final Identity identity;
+    private final int maxContentLength;
 
     /**
      * Produces an {@link OutboundConnectionFactory} with the given {@link URI} as target.
@@ -94,12 +94,7 @@
     public OutboundConnectionFactory(URI target,
                                      EventLoopGroup eventGroup,
                                      Identity identity) {
-        this(target, null, () -> {
-<<<<<<< HEAD
-        }, null, new ArrayList<>(), Collections.singletonList("TLSv1.3"), eventGroup, 1000000, identity, Duration.ofSeconds(60));
-=======
-        }, null, new ArrayList<>(), Collections.singletonList("TLSv1.3"), eventGroup, identity);
->>>>>>> 16867620
+        this(target, null, () -> {}, null, new ArrayList<>(), Collections.singletonList("TLSv1.3"), eventGroup, 1000000, identity, Duration.ofSeconds(60));
     }
 
     private OutboundConnectionFactory(URI target,
@@ -109,13 +104,9 @@
                                       List<ChannelHandler> handler,
                                       List<String> sslProtocols,
                                       EventLoopGroup eventGroup,
-<<<<<<< HEAD
                                       int maxContentLength,
                                       Identity identity,
                                       Duration transferTimeout) {
-=======
-                                      Identity identity) {
->>>>>>> 16867620
         this.uri = target;
         this.initializer = initializer;
         this.shutdownProcedure = shutdownProcedure;
@@ -123,6 +114,7 @@
         this.handler = handler;
         this.sslProtocols = sslProtocols;
         this.eventGroup = eventGroup;
+        this.maxContentLength = maxContentLength;
         this.channelReadyFuture = new CompletableFuture<>();
         this.identity = identity;
         this.transferTimeout = transferTimeout;
