/*
 * Copyright (c) 2020.
 *
 * This file is part of drasyl.
 *
 *  drasyl is free software: you can redistribute it and/or modify
 *  it under the terms of the GNU Lesser General Public License as published by
 *  the Free Software Foundation, either version 3 of the License, or
 *  (at your option) any later version.
 *
 *  drasyl is distributed in the hope that it will be useful,
 *  but WITHOUT ANY WARRANTY; without even the implied warranty of
 *  MERCHANTABILITY or FITNESS FOR A PARTICULAR PURPOSE.  See the
 *  GNU Lesser General Public License for more details.
 *
 *  You should have received a copy of the GNU Lesser General Public License
 *  along with drasyl.  If not, see <http://www.gnu.org/licenses/>.
 */
package org.drasyl.peer.connection.message;

import org.drasyl.crypto.CryptoException;
import org.drasyl.identity.CompressedPublicKey;
import org.drasyl.peer.PeerInformation;
import org.junit.jupiter.api.Nested;
import org.junit.jupiter.api.Test;
import org.junit.jupiter.api.extension.ExtendWith;
import org.mockito.Mock;
import org.mockito.junit.jupiter.MockitoExtension;

import java.io.IOException;

import static net.javacrumbs.jsonunit.assertj.JsonAssertions.assertThatJson;
<<<<<<< HEAD
import static org.drasyl.util.JSONUtil.JACKSON_MAPPER;
=======
import static org.drasyl.util.JSONUtil.JACKSON_READER;
import static org.drasyl.util.JSONUtil.JACKSON_WRITER;
>>>>>>> cf0dc19a
import static org.junit.jupiter.api.Assertions.assertEquals;

@ExtendWith(MockitoExtension.class)
class IdentityMessageTest {
    @Mock
    private CompressedPublicKey recipient;
    @Mock
    private CompressedPublicKey publicKey;
    private final String correspondingId = "123";
    @Mock
    private PeerInformation peerInformation;

    @Nested
    class JsonDeserialization {
        @Test
        void shouldDeserializeToCorrectObject() throws IOException, CryptoException {
            String json = "{\"@type\":\"" + IdentityMessage.class.getSimpleName() + "\",\"id\":\"123\",\"recipient\":\"0229041b273dd5ee1c2bef2d77ae17dbd00d2f0a2e939e22d42ef1c4bf05147ea9\",\"publicKey\":\"030507fa840cc2f6706f285f5c6c055f0b7b3efb85885227cb306f176209ff6fc3\",\"peerInformation\":{\"endpoints\":[], \"paths\":[]},\"correspondingId\":\"123\"}";

<<<<<<< HEAD
            assertEquals(new IdentityMessage(CompressedPublicKey.of("0229041b273dd5ee1c2bef2d77ae17dbd00d2f0a2e939e22d42ef1c4bf05147ea9"), CompressedPublicKey.of("030507fa840cc2f6706f285f5c6c055f0b7b3efb85885227cb306f176209ff6fc3"), PeerInformation.of(), "123"), JACKSON_MAPPER.readValue(json, Message.class));
=======
            assertEquals(new IdentityMessage(CompressedPublicKey.of("0229041b273dd5ee1c2bef2d77ae17dbd00d2f0a2e939e22d42ef1c4bf05147ea9"), CompressedPublicKey.of("030507fa840cc2f6706f285f5c6c055f0b7b3efb85885227cb306f176209ff6fc3"), PeerInformation.of(), "123"), JACKSON_READER.readValue(json, Message.class));
>>>>>>> cf0dc19a
        }
    }

    @Nested
    class JsonSerialization {
        @Test
        void shouldSerializeToCorrectJson() throws IOException {
            IdentityMessage message = new IdentityMessage(recipient, publicKey, PeerInformation.of(), correspondingId);

<<<<<<< HEAD
            assertThatJson(JACKSON_MAPPER.writeValueAsString(message))
=======
            assertThatJson(JACKSON_WRITER.writeValueAsString(message))
>>>>>>> cf0dc19a
                    .isObject()
                    .containsEntry("@type", IdentityMessage.class.getSimpleName())
                    .containsKeys("id", "recipient", "publicKey", "peerInformation");
        }
    }

    @Nested
    class IncrementHopCount {
        @Test
        void shouldIncrementHopCountByOne() {
            IdentityMessage message = new IdentityMessage(recipient, publicKey, peerInformation, correspondingId);

            message.incrementHopCount();

            assertEquals(1, message.getHopCount());
        }
    }
}<|MERGE_RESOLUTION|>--- conflicted
+++ resolved
@@ -30,12 +30,8 @@
 import java.io.IOException;
 
 import static net.javacrumbs.jsonunit.assertj.JsonAssertions.assertThatJson;
-<<<<<<< HEAD
-import static org.drasyl.util.JSONUtil.JACKSON_MAPPER;
-=======
 import static org.drasyl.util.JSONUtil.JACKSON_READER;
 import static org.drasyl.util.JSONUtil.JACKSON_WRITER;
->>>>>>> cf0dc19a
 import static org.junit.jupiter.api.Assertions.assertEquals;
 
 @ExtendWith(MockitoExtension.class)
@@ -54,11 +50,7 @@
         void shouldDeserializeToCorrectObject() throws IOException, CryptoException {
             String json = "{\"@type\":\"" + IdentityMessage.class.getSimpleName() + "\",\"id\":\"123\",\"recipient\":\"0229041b273dd5ee1c2bef2d77ae17dbd00d2f0a2e939e22d42ef1c4bf05147ea9\",\"publicKey\":\"030507fa840cc2f6706f285f5c6c055f0b7b3efb85885227cb306f176209ff6fc3\",\"peerInformation\":{\"endpoints\":[], \"paths\":[]},\"correspondingId\":\"123\"}";
 
-<<<<<<< HEAD
-            assertEquals(new IdentityMessage(CompressedPublicKey.of("0229041b273dd5ee1c2bef2d77ae17dbd00d2f0a2e939e22d42ef1c4bf05147ea9"), CompressedPublicKey.of("030507fa840cc2f6706f285f5c6c055f0b7b3efb85885227cb306f176209ff6fc3"), PeerInformation.of(), "123"), JACKSON_MAPPER.readValue(json, Message.class));
-=======
             assertEquals(new IdentityMessage(CompressedPublicKey.of("0229041b273dd5ee1c2bef2d77ae17dbd00d2f0a2e939e22d42ef1c4bf05147ea9"), CompressedPublicKey.of("030507fa840cc2f6706f285f5c6c055f0b7b3efb85885227cb306f176209ff6fc3"), PeerInformation.of(), "123"), JACKSON_READER.readValue(json, Message.class));
->>>>>>> cf0dc19a
         }
     }
 
@@ -68,11 +60,7 @@
         void shouldSerializeToCorrectJson() throws IOException {
             IdentityMessage message = new IdentityMessage(recipient, publicKey, PeerInformation.of(), correspondingId);
 
-<<<<<<< HEAD
-            assertThatJson(JACKSON_MAPPER.writeValueAsString(message))
-=======
             assertThatJson(JACKSON_WRITER.writeValueAsString(message))
->>>>>>> cf0dc19a
                     .isObject()
                     .containsEntry("@type", IdentityMessage.class.getSimpleName())
                     .containsKeys("id", "recipient", "publicKey", "peerInformation");
