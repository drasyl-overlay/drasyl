/*
 * Copyright (c) 2020.
 *
 * This file is part of drasyl.
 *
 *  drasyl is free software: you can redistribute it and/or modify
 *  it under the terms of the GNU Lesser General Public License as published by
 *  the Free Software Foundation, either version 3 of the License, or
 *  (at your option) any later version.
 *
 *  drasyl is distributed in the hope that it will be useful,
 *  but WITHOUT ANY WARRANTY; without even the implied warranty of
 *  MERCHANTABILITY or FITNESS FOR A PARTICULAR PURPOSE.  See the
 *  GNU Lesser General Public License for more details.
 *
 *  You should have received a copy of the GNU Lesser General Public License
 *  along with drasyl.  If not, see <http://www.gnu.org/licenses/>.
 */
package org.drasyl.peer.connection.message;

import org.junit.jupiter.api.Nested;
import org.junit.jupiter.api.Test;

import java.io.IOException;

import static net.javacrumbs.jsonunit.assertj.JsonAssertions.assertThatJson;
import static org.drasyl.peer.connection.message.ConnectionExceptionMessage.Error.CONNECTION_ERROR_HANDSHAKE_TIMEOUT;
import static org.drasyl.peer.connection.message.ConnectionExceptionMessage.Error.CONNECTION_ERROR_PING_PONG;
<<<<<<< HEAD
import static org.drasyl.util.JSONUtil.JACKSON_MAPPER;
=======
import static org.drasyl.util.JSONUtil.JACKSON_READER;
import static org.drasyl.util.JSONUtil.JACKSON_WRITER;
>>>>>>> cf0dc19a
import static org.junit.jupiter.api.Assertions.assertEquals;
import static org.junit.jupiter.api.Assertions.assertNotEquals;
import static org.junit.jupiter.api.Assertions.assertThrows;

class ConnectionExceptionMessageTest {
    @Nested
    class JsonDeserialization {
        @Test
        void shouldDeserializeToCorrectObject() throws IOException {
            String json = "{\"@type\":\"" + ConnectionExceptionMessage.class.getSimpleName() + "\",\"id\":\"77175D7235920F3BA17341D7\"," +
                    "\"error\":\"" + CONNECTION_ERROR_PING_PONG.getDescription() + "\"}";

<<<<<<< HEAD
            assertEquals(new ConnectionExceptionMessage(CONNECTION_ERROR_PING_PONG), JACKSON_MAPPER.readValue(json, Message.class));
=======
            assertEquals(new ConnectionExceptionMessage(CONNECTION_ERROR_PING_PONG), JACKSON_READER.readValue(json, Message.class));
>>>>>>> cf0dc19a
        }
    }

    @Nested
    class JsonSerialization {
        @Test
        void shouldSerializeToCorrectJson() throws IOException {
            ConnectionExceptionMessage message = new ConnectionExceptionMessage(CONNECTION_ERROR_PING_PONG);

<<<<<<< HEAD
            assertThatJson(JACKSON_MAPPER.writeValueAsString(message))
=======
            assertThatJson(JACKSON_WRITER.writeValueAsString(message))
>>>>>>> cf0dc19a
                    .isObject()
                    .containsEntry("@type", ConnectionExceptionMessage.class.getSimpleName())
                    .containsKeys("id", "error");
        }
    }

    @Nested
    class Constructor {
        @Test
        void shouldRejectNullValues() {
            assertThrows(NullPointerException.class, () -> new ConnectionExceptionMessage(null), "ConnectionExceptionMessage requires an error type");
        }
    }

    @Nested
    class Equals {
        @Test
        void notSameBecauseOfDifferentError() {
            ConnectionExceptionMessage message1 = new ConnectionExceptionMessage(CONNECTION_ERROR_PING_PONG);
            ConnectionExceptionMessage message2 = new ConnectionExceptionMessage(CONNECTION_ERROR_PING_PONG);
            ConnectionExceptionMessage message3 = new ConnectionExceptionMessage(CONNECTION_ERROR_HANDSHAKE_TIMEOUT);

            assertEquals(message1, message2);
            assertNotEquals(message2, message3);
        }
    }

    @Nested
    class HashCode {
        @Test
        void notSameBecauseOfDifferentError() {
            ConnectionExceptionMessage message1 = new ConnectionExceptionMessage(CONNECTION_ERROR_PING_PONG);
            ConnectionExceptionMessage message2 = new ConnectionExceptionMessage(CONNECTION_ERROR_PING_PONG);
            ConnectionExceptionMessage message3 = new ConnectionExceptionMessage(CONNECTION_ERROR_HANDSHAKE_TIMEOUT);

            assertEquals(message1.hashCode(), message2.hashCode());
            assertNotEquals(message2.hashCode(), message3.hashCode());
        }
    }
}<|MERGE_RESOLUTION|>--- conflicted
+++ resolved
@@ -26,12 +26,8 @@
 import static net.javacrumbs.jsonunit.assertj.JsonAssertions.assertThatJson;
 import static org.drasyl.peer.connection.message.ConnectionExceptionMessage.Error.CONNECTION_ERROR_HANDSHAKE_TIMEOUT;
 import static org.drasyl.peer.connection.message.ConnectionExceptionMessage.Error.CONNECTION_ERROR_PING_PONG;
-<<<<<<< HEAD
-import static org.drasyl.util.JSONUtil.JACKSON_MAPPER;
-=======
 import static org.drasyl.util.JSONUtil.JACKSON_READER;
 import static org.drasyl.util.JSONUtil.JACKSON_WRITER;
->>>>>>> cf0dc19a
 import static org.junit.jupiter.api.Assertions.assertEquals;
 import static org.junit.jupiter.api.Assertions.assertNotEquals;
 import static org.junit.jupiter.api.Assertions.assertThrows;
@@ -44,11 +40,7 @@
             String json = "{\"@type\":\"" + ConnectionExceptionMessage.class.getSimpleName() + "\",\"id\":\"77175D7235920F3BA17341D7\"," +
                     "\"error\":\"" + CONNECTION_ERROR_PING_PONG.getDescription() + "\"}";
 
-<<<<<<< HEAD
-            assertEquals(new ConnectionExceptionMessage(CONNECTION_ERROR_PING_PONG), JACKSON_MAPPER.readValue(json, Message.class));
-=======
             assertEquals(new ConnectionExceptionMessage(CONNECTION_ERROR_PING_PONG), JACKSON_READER.readValue(json, Message.class));
->>>>>>> cf0dc19a
         }
     }
 
@@ -58,11 +50,7 @@
         void shouldSerializeToCorrectJson() throws IOException {
             ConnectionExceptionMessage message = new ConnectionExceptionMessage(CONNECTION_ERROR_PING_PONG);
 
-<<<<<<< HEAD
-            assertThatJson(JACKSON_MAPPER.writeValueAsString(message))
-=======
             assertThatJson(JACKSON_WRITER.writeValueAsString(message))
->>>>>>> cf0dc19a
                     .isObject()
                     .containsEntry("@type", ConnectionExceptionMessage.class.getSimpleName())
                     .containsKeys("id", "error");
