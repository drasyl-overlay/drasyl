--- conflicted
+++ resolved
@@ -29,12 +29,8 @@
 import static net.javacrumbs.jsonunit.assertj.JsonAssertions.assertThatJson;
 import static org.drasyl.peer.connection.message.StatusMessage.Code.STATUS_FORBIDDEN;
 import static org.drasyl.peer.connection.message.StatusMessage.Code.STATUS_OK;
-<<<<<<< HEAD
-import static org.drasyl.util.JSONUtil.JACKSON_MAPPER;
-=======
 import static org.drasyl.util.JSONUtil.JACKSON_READER;
 import static org.drasyl.util.JSONUtil.JACKSON_WRITER;
->>>>>>> cf0dc19a
 import static org.junit.jupiter.api.Assertions.assertEquals;
 import static org.junit.jupiter.api.Assertions.assertNotEquals;
 
@@ -53,11 +49,7 @@
         void shouldDeserializeToCorrectObject() throws IOException {
             String json = "{\"@type\":\"" + StatusMessage.class.getSimpleName() + "\",\"id\":\"205E5ECE2F3F1E744D951658\",\"code\":" + STATUS_OK.getNumber() + ",\"correspondingId\":123}";
 
-<<<<<<< HEAD
-            assertEquals(new StatusMessage(STATUS_OK, "123"), JACKSON_MAPPER.readValue(json, Message.class));
-=======
             assertEquals(new StatusMessage(STATUS_OK, "123"), JACKSON_READER.readValue(json, Message.class));
->>>>>>> cf0dc19a
         }
     }
 
@@ -67,11 +59,7 @@
         void shouldSerializeToCorrectJson() throws IOException {
             StatusMessage message = new StatusMessage(STATUS_OK, correspondingId);
 
-<<<<<<< HEAD
-            assertThatJson(JACKSON_MAPPER.writeValueAsString(message))
-=======
             assertThatJson(JACKSON_WRITER.writeValueAsString(message))
->>>>>>> cf0dc19a
                     .isObject()
                     .containsEntry("@type", StatusMessage.class.getSimpleName())
                     .containsKeys("id", "correspondingId", "code");
