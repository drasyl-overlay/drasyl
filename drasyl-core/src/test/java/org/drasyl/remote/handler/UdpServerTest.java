/*
 * Copyright (c) 2020.
 *
 * This file is part of drasyl.
 *
 *  drasyl is free software: you can redistribute it and/or modify
 *  it under the terms of the GNU Lesser General Public License as published by
 *  the Free Software Foundation, either version 3 of the License, or
 *  (at your option) any later version.
 *
 *  drasyl is distributed in the hope that it will be useful,
 *  but WITHOUT ANY WARRANTY; without even the implied warranty of
 *  MERCHANTABILITY or FITNESS FOR A PARTICULAR PURPOSE.  See the
 *  GNU Lesser General Public License for more details.
 *
 *  You should have received a copy of the GNU Lesser General Public License
 *  along with drasyl.  If not, see <http://www.gnu.org/licenses/>.
 */
package org.drasyl.remote.handler;

import io.netty.bootstrap.Bootstrap;
import io.netty.buffer.ByteBuf;
import io.netty.channel.Channel;
import io.netty.channel.ChannelFuture;
import io.netty.channel.ChannelHandlerContext;
import io.netty.channel.SimpleChannelInboundHandler;
import io.netty.channel.socket.DatagramPacket;
import io.reactivex.rxjava3.core.Scheduler;
import io.reactivex.rxjava3.observers.TestObserver;
import org.drasyl.DrasylConfig;
import org.drasyl.crypto.CryptoException;
import org.drasyl.event.NodeDownEvent;
import org.drasyl.event.NodeUnrecoverableErrorEvent;
import org.drasyl.event.NodeUpEvent;
import org.drasyl.identity.CompressedPublicKey;
import org.drasyl.identity.Identity;
import org.drasyl.peer.Endpoint;
import org.drasyl.peer.PeersManager;
import org.drasyl.pipeline.EmbeddedPipeline;
import org.drasyl.pipeline.address.Address;
import org.drasyl.pipeline.address.InetSocketAddressWrapper;
import org.drasyl.pipeline.codec.TypeValidator;
import org.drasyl.util.Pair;
import org.drasyl.util.PortMappingUtil.PortMapping;
import org.junit.jupiter.api.Nested;
import org.junit.jupiter.api.Test;
import org.junit.jupiter.api.extension.ExtendWith;
import org.mockito.Mock;
import org.mockito.junit.jupiter.MockitoExtension;
import org.mockito.stubbing.Answer;

import java.net.InetAddress;
import java.net.InetSocketAddress;
import java.util.Set;
import java.util.function.Function;

import static java.net.InetSocketAddress.createUnresolved;
import static org.drasyl.remote.handler.UdpServer.determineActualEndpoints;
import static org.drasyl.util.NetworkUtil.getAddresses;
import static org.drasyl.util.UriUtil.createUri;
import static org.junit.jupiter.api.Assertions.assertEquals;
import static org.mockito.Answers.RETURNS_DEEP_STUBS;
import static org.mockito.ArgumentMatchers.any;
import static org.mockito.ArgumentMatchers.anyInt;
import static org.mockito.Mockito.mock;
import static org.mockito.Mockito.times;
import static org.mockito.Mockito.verify;
import static org.mockito.Mockito.when;

@ExtendWith(MockitoExtension.class)
class UdpServerTest {
    @Mock(answer = RETURNS_DEEP_STUBS)
    private DrasylConfig config;
    @Mock(answer = RETURNS_DEEP_STUBS)
    private Identity identity;
    @Mock
    private TypeValidator inboundValidator;
    @Mock
    private TypeValidator outboundValidator;
    @Mock(answer = RETURNS_DEEP_STUBS)
    private Bootstrap bootstrap;
    @Mock
    private Scheduler scheduler;
    @Mock
    private Function<InetSocketAddress, Set<PortMapping>> portExposer;
    @Mock(answer = RETURNS_DEEP_STUBS)
    private Channel channel;
    @Mock
    private PeersManager peersManager;

    @Nested
    class StartServer {
        @Test
        void shouldStartServerOnNodeUpEvent(@Mock final NodeUpEvent event,
                                            @Mock(answer = RETURNS_DEEP_STUBS) final ChannelFuture channelFuture) {
            when(bootstrap.handler(any()).bind(any(InetAddress.class), anyInt())).thenReturn(channelFuture);
            when(channelFuture.isSuccess()).thenReturn(true);
            when(channelFuture.channel().localAddress()).thenReturn(new InetSocketAddress(22527));
            when(config.getRemoteEndpoints()).thenReturn(Set.of(Endpoint.of("udp://localhost:22527#030e54504c1b64d9e31d5cd095c6e470ea35858ad7ef012910a23c9d3b8bef3f22")));

            final UdpServer handler = new UdpServer(bootstrap, scheduler, portExposer, null);
            final EmbeddedPipeline pipeline = new EmbeddedPipeline(config, identity, peersManager, inboundValidator, outboundValidator, handler);

            pipeline.processInbound(event).join();

            verify(bootstrap.handler(any())).bind(any(InetAddress.class), anyInt());
        }

        @Test
        void shouldExposeServerOnNodeUpEvent(@Mock final NodeUpEvent event,
                                             @Mock final Set<PortMapping> mappings,
                                             @Mock(answer = RETURNS_DEEP_STUBS) final ChannelFuture channelFuture) {
            when(bootstrap.handler(any()).bind(any(InetAddress.class), anyInt())).thenReturn(channelFuture);
            when(channelFuture.isSuccess()).thenReturn(true);
            when(channelFuture.channel().localAddress()).thenReturn(new InetSocketAddress(22527));
            when(config.isRemoteExposeEnabled()).thenReturn(true);
            when(config.getRemoteEndpoints()).thenReturn(Set.of(Endpoint.of("udp://localhost:22527#030e54504c1b64d9e31d5cd095c6e470ea35858ad7ef012910a23c9d3b8bef3f22")));
            when(scheduler.scheduleDirect(any())).then(invocation -> {
                final Runnable argument = invocation.getArgument(0, Runnable.class);
                argument.run();
                return null;
            });
            when(portExposer.apply(any())).thenReturn(mappings);

            final UdpServer handler = new UdpServer(bootstrap, scheduler, portExposer, null);
            final EmbeddedPipeline pipeline = new EmbeddedPipeline(config, identity, peersManager, inboundValidator, outboundValidator, handler);

            pipeline.processInbound(event).join();

            verify(portExposer).apply(any());
        }

        @Nested
        class DetermineActualEndpoints {
            @Test
            void shouldReturnConfigEndpointsIfSpecified() {
                when(config.getRemoteEndpoints()).thenReturn(Set.of(Endpoint.of("udp://foo.bar:22527#030e54504c1b64d9e31d5cd095c6e470ea35858ad7ef012910a23c9d3b8bef3f22")));

                assertEquals(
                        Set.of(Endpoint.of("udp://foo.bar:22527#030e54504c1b64d9e31d5cd095c6e470ea35858ad7ef012910a23c9d3b8bef3f22")),
                        determineActualEndpoints(identity, config, new InetSocketAddress(22527))
                );
            }

            @Test
            void shouldReturnEndpointForSpecificAddressesIfServerIsBoundToSpecificInterfaces() throws CryptoException {
                when(identity.getPublicKey()).thenReturn(CompressedPublicKey.of("030e54504c1b64d9e31d5cd095c6e470ea35858ad7ef012910a23c9d3b8bef3f22"));

                final InetAddress firstAddress = getAddresses().iterator().next();
                if (firstAddress != null) {
                    when(config.getRemoteEndpoints().isEmpty()).thenReturn(true);

                    assertEquals(
                            Set.of(Endpoint.of(createUri("udp", firstAddress.getHostAddress(), 22527), CompressedPublicKey.of("030e54504c1b64d9e31d5cd095c6e470ea35858ad7ef012910a23c9d3b8bef3f22"))),
                            determineActualEndpoints(identity, config, new InetSocketAddress(firstAddress, 22527))
                    );
                }
            }
        }
    }

    @Nested
    class StopServer {
        @Test
        void shouldStopServerOnNodeUnrecoverableErrorEvent(@Mock final NodeUnrecoverableErrorEvent event) {
            when(channel.localAddress()).thenReturn(new InetSocketAddress(22527));

            final UdpServer handler = new UdpServer(bootstrap, scheduler, portExposer, channel);
            final EmbeddedPipeline pipeline = new EmbeddedPipeline(config, identity, peersManager, inboundValidator, outboundValidator, handler);

            pipeline.processInbound(event).join();

            verify(channel).close();
        }

        @Test
        void shouldStopServerOnNodeDownEvent(@Mock final NodeDownEvent event) {
            when(channel.localAddress()).thenReturn(new InetSocketAddress(22527));

            final UdpServer handler = new UdpServer(bootstrap, scheduler, portExposer, channel);
            final EmbeddedPipeline pipeline = new EmbeddedPipeline(config, identity, peersManager, inboundValidator, outboundValidator, handler);

            pipeline.processInbound(event).join();

            verify(channel).close();
        }
    }

    @Nested
    class MessagePassing {
        @Test
        void shouldPassOutgoingMessagesToUdp(@Mock final InetSocketAddressWrapper recipient,
                                             @Mock final ByteBuf msg) {
            when(channel.isWritable()).thenReturn(true);
            when(recipient.getAddress()).thenReturn(createUnresolved("example.com", 1234));
            when(channel.writeAndFlush(any()).isDone()).thenReturn(true);
            when(channel.writeAndFlush(any()).isSuccess()).thenReturn(true);

            final UdpServer handler = new UdpServer(bootstrap, scheduler, portExposer, channel);
            final EmbeddedPipeline pipeline = new EmbeddedPipeline(config, identity, peersManager, inboundValidator, outboundValidator, handler);

            pipeline.processOutbound(recipient, msg).join();

            verify(channel, times(3)).writeAndFlush(any());
        }

        @Test
        @SuppressWarnings("unchecked")
        void shouldPassIngoingMessagesToPipeline(@Mock final NodeUpEvent event,
                                                 @Mock final ChannelHandlerContext channelCtx,
                                                 @Mock(answer = RETURNS_DEEP_STUBS) final ChannelFuture channelFuture) {
<<<<<<< HEAD
            final DatagramPacket msg = new DatagramPacket(copiedBuffer(new byte[]{}), createUnresolved("example.com", 1234), createUnresolved("example.com", 4567));
            when(bootstrap.handler(any())).thenAnswer(invocation -> {
                invocation.getArgument(0, SimpleChannelInboundHandler.class).channelRead(ctx, msg);
                return bootstrap2;
            });
            when(bootstrap2.bind(any(InetAddress.class), anyInt())).thenReturn(channelFuture);
=======
            when(bootstrap.handler(any())).then((Answer<Bootstrap>) invocation -> {
                final SimpleChannelInboundHandler<DatagramPacket> handler = invocation.getArgument(0, SimpleChannelInboundHandler.class);
                handler.channelRead(channelCtx, new DatagramPacket(mock(ByteBuf.class), new InetSocketAddress(22527), new InetSocketAddress(25421)));
                return bootstrap;
            });
            when(bootstrap.bind(any(InetAddress.class), anyInt())).thenReturn(channelFuture);
>>>>>>> c93bbe2f
            when(channelFuture.isSuccess()).thenReturn(true);
            when(channelFuture.channel().localAddress()).thenReturn(new InetSocketAddress(22527));
            when(config.getRemoteEndpoints()).thenReturn(Set.of());

            final UdpServer handler = new UdpServer(bootstrap, scheduler, portExposer, null);

            final EmbeddedPipeline pipeline = new EmbeddedPipeline(config, identity, peersManager, inboundValidator, outboundValidator, handler);
            final TestObserver<Pair<Address, Object>> inboundMessages = pipeline.inboundMessages().test();

            pipeline.processInbound(event).join();

            inboundMessages.awaitCount(1).assertValueCount(1);
        }
    }
}<|MERGE_RESOLUTION|>--- conflicted
+++ resolved
@@ -209,21 +209,12 @@
         void shouldPassIngoingMessagesToPipeline(@Mock final NodeUpEvent event,
                                                  @Mock final ChannelHandlerContext channelCtx,
                                                  @Mock(answer = RETURNS_DEEP_STUBS) final ChannelFuture channelFuture) {
-<<<<<<< HEAD
-            final DatagramPacket msg = new DatagramPacket(copiedBuffer(new byte[]{}), createUnresolved("example.com", 1234), createUnresolved("example.com", 4567));
-            when(bootstrap.handler(any())).thenAnswer(invocation -> {
-                invocation.getArgument(0, SimpleChannelInboundHandler.class).channelRead(ctx, msg);
-                return bootstrap2;
-            });
-            when(bootstrap2.bind(any(InetAddress.class), anyInt())).thenReturn(channelFuture);
-=======
             when(bootstrap.handler(any())).then((Answer<Bootstrap>) invocation -> {
                 final SimpleChannelInboundHandler<DatagramPacket> handler = invocation.getArgument(0, SimpleChannelInboundHandler.class);
                 handler.channelRead(channelCtx, new DatagramPacket(mock(ByteBuf.class), new InetSocketAddress(22527), new InetSocketAddress(25421)));
                 return bootstrap;
             });
             when(bootstrap.bind(any(InetAddress.class), anyInt())).thenReturn(channelFuture);
->>>>>>> c93bbe2f
             when(channelFuture.isSuccess()).thenReturn(true);
             when(channelFuture.channel().localAddress()).thenReturn(new InetSocketAddress(22527));
             when(config.getRemoteEndpoints()).thenReturn(Set.of());
