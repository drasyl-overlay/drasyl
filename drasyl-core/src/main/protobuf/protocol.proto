syntax = "proto3";

package org.drasyl.remote.protocol;

message PublicHeader {
    bytes id = 1; // 12 bytes fix
    bytes userAgent = 2; // 2 bytes fix
    int32 networkId = 3; // 4 bytes
    bytes sender = 4; // 33 bytes fix
    int32 proofOfWork = 5; // 4 bytes
    bytes recipient = 6; // 33 bytes fix
    bytes hopCount = 7; // 1 byte fix
    bytes signature = 8; // 32 bytes fix
<<<<<<< HEAD
=======
    bytes chunkNo = 9; // 2 bytes fix
    bytes totalChunks = 10; // 2 bytes fix
>>>>>>> c93bbe2f
}

message PrivateHeader {
    MessageType type = 1;
}

enum MessageType {
    ACKNOWLEDGEMENT = 0;
    APPLICATION = 1;
    DISCOVERY = 2;
    UNITE = 3;
}

message Acknowledgement {
    bytes correspondingId = 1; // 12 bytes fix
}

message Application {
    bytes payload = 1;
    string type = 2;
}

message Discovery {
    uint64 childrenTime = 1;
}

message Unite {
    bytes publicKey = 1; // 33 bytes fix
    string address = 2; // hostname
    bytes port = 3; // 2 bytes fix
}

/**
 * Chunking
 */
message ChunkHeader {
    bytes id = 1; // 12 bytes fix
    int32 networkId = 3;
    bytes recipient = 6; // 33 bytes fix
    bytes hopCount = 7; // 1 byte
}

message FirstChunk {
    uint32 totalLength = 1;
    bytes payload = 2;
}

message Chunk {
    uint32 count = 1;
    bytes payload = 2;
}<|MERGE_RESOLUTION|>--- conflicted
+++ resolved
@@ -11,11 +11,8 @@
     bytes recipient = 6; // 33 bytes fix
     bytes hopCount = 7; // 1 byte fix
     bytes signature = 8; // 32 bytes fix
-<<<<<<< HEAD
-=======
     bytes chunkNo = 9; // 2 bytes fix
     bytes totalChunks = 10; // 2 bytes fix
->>>>>>> c93bbe2f
 }
 
 message PrivateHeader {
@@ -46,24 +43,4 @@
     bytes publicKey = 1; // 33 bytes fix
     string address = 2; // hostname
     bytes port = 3; // 2 bytes fix
-}
-
-/**
- * Chunking
- */
-message ChunkHeader {
-    bytes id = 1; // 12 bytes fix
-    int32 networkId = 3;
-    bytes recipient = 6; // 33 bytes fix
-    bytes hopCount = 7; // 1 byte
-}
-
-message FirstChunk {
-    uint32 totalLength = 1;
-    bytes payload = 2;
-}
-
-message Chunk {
-    uint32 count = 1;
-    bytes payload = 2;
 }