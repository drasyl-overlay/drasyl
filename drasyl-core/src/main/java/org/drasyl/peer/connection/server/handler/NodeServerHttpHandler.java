/*
 * Copyright (c) 2020.
 *
 * This file is part of drasyl.
 *
 *  drasyl is free software: you can redistribute it and/or modify
 *  it under the terms of the GNU Lesser General Public License as published by
 *  the Free Software Foundation, either version 3 of the License, or
 *  (at your option) any later version.
 *
 *  drasyl is distributed in the hope that it will be useful,
 *  but WITHOUT ANY WARRANTY; without even the implied warranty of
 *  MERCHANTABILITY or FITNESS FOR A PARTICULAR PURPOSE.  See the
 *  GNU Lesser General Public License for more details.
 *
 *  You should have received a copy of the GNU Lesser General Public License
 *  along with drasyl.  If not, see <http://www.gnu.org/licenses/>.
 */
package org.drasyl.peer.connection.server.handler;

import com.fasterxml.jackson.core.JsonProcessingException;
import io.netty.buffer.ByteBuf;
import io.netty.buffer.ByteBufUtil;
import io.netty.buffer.Unpooled;
import io.netty.channel.ChannelFuture;
import io.netty.channel.ChannelFutureListener;
import io.netty.channel.ChannelHandlerContext;
import io.netty.channel.SimpleChannelInboundHandler;
import io.netty.handler.codec.http.DefaultFullHttpResponse;
import io.netty.handler.codec.http.FullHttpRequest;
import io.netty.handler.codec.http.FullHttpResponse;
import io.netty.handler.codec.http.HttpHeaderNames;
import io.netty.handler.codec.http.HttpHeaderValues;
import io.netty.handler.codec.http.HttpResponseStatus;
import io.netty.handler.codec.http.HttpUtil;
import io.netty.util.CharsetUtil;
import org.drasyl.DrasylNode;
import org.drasyl.identity.CompressedPublicKey;
import org.drasyl.peer.PeersManager;
import org.slf4j.Logger;
import org.slf4j.LoggerFactory;

import static io.netty.handler.codec.http.HttpHeaderNames.CONTENT_TYPE;
import static io.netty.handler.codec.http.HttpHeaderNames.SERVER;
import static io.netty.handler.codec.http.HttpMethod.GET;
import static io.netty.handler.codec.http.HttpMethod.HEAD;
import static io.netty.handler.codec.http.HttpResponseStatus.BAD_REQUEST;
import static io.netty.handler.codec.http.HttpResponseStatus.FORBIDDEN;
import static io.netty.handler.codec.http.HttpResponseStatus.NOT_FOUND;
import static io.netty.handler.codec.http.HttpResponseStatus.OK;
<<<<<<< HEAD
import static org.drasyl.util.JSONUtil.JACKSON_MAPPER;
=======
import static org.drasyl.util.JSONUtil.JACKSON_WRITER;
>>>>>>> cf0dc19a

/**
 * This handler returns an HTML error page if the HTTP request does not perform a Websocket
 * upgrade.
 */
public class NodeServerHttpHandler extends SimpleChannelInboundHandler<FullHttpRequest> {
    private static final Logger LOG = LoggerFactory.getLogger(NodeServerHttpHandler.class);
    private final CompressedPublicKey publicKey;
    private final PeersManager peersManager;

    public NodeServerHttpHandler(CompressedPublicKey publicKey,
                                 PeersManager peersManager) {
        this.publicKey = publicKey;
        this.peersManager = peersManager;
    }

    @Override
    protected void channelRead0(ChannelHandlerContext ctx, FullHttpRequest req) {
        // pass through websocket request
        if (req.headers().containsValue(HttpHeaderNames.CONNECTION, HttpHeaderValues.UPGRADE, true)
                || HttpHeaderValues.WEBSOCKET.contentEqualsIgnoreCase(req.headers().get(HttpHeaderNames.UPGRADE))) {
            ctx.fireChannelRead(req.retain());
            return;
        }

        // response with node information on HEAD request
        if (HEAD.equals(req.method())) {
            generateHeaders(ctx, req, publicKey, OK);
            return;
        }

        // allow only GET request
        if (!GET.equals(req.method())) {
            sendHttpResponse(ctx, new DefaultFullHttpResponse(req.protocolVersion(), FORBIDDEN,
                    ctx.alloc().buffer(0)));
            return;
        }

        if ("/".equals(req.uri()) || "/index.html".equals(req.uri()) || "/index.htm".equals(req.uri())) {
            // display custom bad request error page for root path
            generateHeaders(ctx, req, publicKey, BAD_REQUEST);
        }
        else if ("/peers.json".equals(req.uri())) {
            DefaultFullHttpResponse res = new DefaultFullHttpResponse(req.protocolVersion(), FORBIDDEN,
                    getPeers(peersManager));
            res.headers().set("x-public-key", publicKey);
            res.headers().set(CONTENT_TYPE, "application/json; charset=UTF-8");
            sendHttpResponse(ctx, res);
        }
        else {
            // return "not found" for all other pathes
            sendHttpResponse(ctx, new DefaultFullHttpResponse(req.protocolVersion(), NOT_FOUND,
                    ctx.alloc().buffer(0)));
        }
    }

    private static void generateHeaders(ChannelHandlerContext ctx,
                                        FullHttpRequest req,
                                        CompressedPublicKey identity,
                                        HttpResponseStatus status) {
        ByteBuf content = getContent(identity);
        FullHttpResponse res = new DefaultFullHttpResponse(req.protocolVersion(), status, content);
        res.headers().set("x-public-key", identity);
        res.headers().set(CONTENT_TYPE, "text/html; charset=UTF-8");
        HttpUtil.setContentLength(res, content.readableBytes());
        sendHttpResponse(ctx, res);
    }

    private static void sendHttpResponse(ChannelHandlerContext ctx,
                                         FullHttpResponse res) {
        res.headers().set(SERVER, "drasyl/" + DrasylNode.getVersion());

        // add http code reason phrase if content is empty
        if (res.content().readableBytes() == 0) {
            HttpResponseStatus responseStatus = res.status();
            ByteBufUtil.writeUtf8(res.content(), responseStatus.toString());
            HttpUtil.setContentLength(res, res.content().readableBytes());
        }
        // Send the response and close the connection
        ChannelFuture future = ctx.writeAndFlush(res);
        future.addListener(ChannelFutureListener.CLOSE);
    }

    public static ByteBuf getPeers(PeersManager peersManager) {
        try {
<<<<<<< HEAD
            return Unpooled.copiedBuffer(JACKSON_MAPPER.writeValueAsString(peersManager), CharsetUtil.UTF_8);
=======
            return Unpooled.copiedBuffer(JACKSON_WRITER.writeValueAsString(peersManager), CharsetUtil.UTF_8);
>>>>>>> cf0dc19a
        }
        catch (JsonProcessingException e) {
            LOG.error("Unable to create peers list:", e);
            return Unpooled.copiedBuffer("{\"error\":\"Unable to create peers list.\"}", CharsetUtil.UTF_8);
        }
    }

    public static ByteBuf getContent(CompressedPublicKey identity) {
        return Unpooled.copiedBuffer(
                "\n" +
                        "<!DOCTYPE HTML PUBLIC \"-//IETF//DTD HTML 2.0//EN\">\n" +
                        "<html><head>\n" +
                        "<title>400 Bad Request</title>\n" +
                        "</head><body>\n" +
                        "<h1>Bad Request</h1>\n" +
                        "<p>Not a WebSocket Handshake Request: Missing Upgrade.</p>\n" +
                        "<hr>\n" +
                        "<address>drasyl/" + DrasylNode.getVersion() + " with Public Key " + identity + "</address>\n" +
                        "</body></html>\n", CharsetUtil.UTF_8);
    }
}<|MERGE_RESOLUTION|>--- conflicted
+++ resolved
@@ -48,11 +48,7 @@
 import static io.netty.handler.codec.http.HttpResponseStatus.FORBIDDEN;
 import static io.netty.handler.codec.http.HttpResponseStatus.NOT_FOUND;
 import static io.netty.handler.codec.http.HttpResponseStatus.OK;
-<<<<<<< HEAD
-import static org.drasyl.util.JSONUtil.JACKSON_MAPPER;
-=======
 import static org.drasyl.util.JSONUtil.JACKSON_WRITER;
->>>>>>> cf0dc19a
 
 /**
  * This handler returns an HTML error page if the HTTP request does not perform a Websocket
@@ -138,11 +134,7 @@
 
     public static ByteBuf getPeers(PeersManager peersManager) {
         try {
-<<<<<<< HEAD
-            return Unpooled.copiedBuffer(JACKSON_MAPPER.writeValueAsString(peersManager), CharsetUtil.UTF_8);
-=======
             return Unpooled.copiedBuffer(JACKSON_WRITER.writeValueAsString(peersManager), CharsetUtil.UTF_8);
->>>>>>> cf0dc19a
         }
         catch (JsonProcessingException e) {
             LOG.error("Unable to create peers list:", e);
