--- conflicted
+++ resolved
@@ -45,11 +45,7 @@
 import static org.drasyl.peer.connection.handler.ExceptionHandler.EXCEPTION_HANDLER;
 import static org.drasyl.peer.connection.handler.RelayableMessageGuard.HOP_COUNT_GUARD;
 import static org.drasyl.peer.connection.handler.SignatureHandler.SIGNATURE_HANDLER;
-<<<<<<< HEAD
 import static org.drasyl.peer.connection.handler.stream.ChunkedMessageHandler.CHUNK_HANDLER;
-=======
-import static org.drasyl.peer.connection.message.ConnectionExceptionMessage.Error.CONNECTION_ERROR_HANDSHAKE_TIMEOUT;
->>>>>>> 65df0141
 import static org.drasyl.peer.connection.superpeer.SuperPeerClientConnectionHandler.SUPER_PEER_CLIENT_CONNECTION_HANDLER;
 
 /**
@@ -78,7 +74,7 @@
     protected void customStage(ChannelPipeline pipeline) {
         pipeline.addLast(EXCEPTION_MESSAGE_HANDLER, ConnectionExceptionMessageHandler.INSTANCE);
 
-        pipeline.addLast(new SimpleChannelInboundHandler<Object>() {
+        pipeline.addLast(new SimpleChannelInboundHandler<>() {
             @Override
             public void userEventTriggered(ChannelHandlerContext ctx, Object evt) throws Exception {
                 super.userEventTriggered(ctx, evt);
