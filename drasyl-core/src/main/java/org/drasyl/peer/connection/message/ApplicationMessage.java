/*
 * Copyright (c) 2020.
 *
 * This file is part of drasyl.
 *
 *  drasyl is free software: you can redistribute it and/or modify
 *  it under the terms of the GNU Lesser General Public License as published by
 *  the Free Software Foundation, either version 3 of the License, or
 *  (at your option) any later version.
 *
 *  drasyl is distributed in the hope that it will be useful,
 *  but WITHOUT ANY WARRANTY; without even the implied warranty of
 *  MERCHANTABILITY or FITNESS FOR A PARTICULAR PURPOSE.  See the
 *  GNU Lesser General Public License for more details.
 *
 *  You should have received a copy of the GNU Lesser General Public License
 *  along with drasyl.  If not, see <http://www.gnu.org/licenses/>.
 */
package org.drasyl.peer.connection.message;

import org.drasyl.identity.CompressedPublicKey;

import java.util.Arrays;
import java.util.Objects;

import static java.util.Objects.requireNonNull;

/**
 * A message that is sent by an application running on drasyl.
 */
public class ApplicationMessage extends RelayableMessage implements RequestMessage {
<<<<<<< HEAD
    protected final Identity sender;
    protected final byte[] payload;
=======
    private final CompressedPublicKey sender;
    private final byte[] payload;
>>>>>>> 0b63174b

    protected ApplicationMessage() {
        super();
        this.sender = null;
        this.payload = null;
    }

<<<<<<< HEAD
    public ApplicationMessage(String id,
                       Identity recipient,
                       Identity sender,
=======
    ApplicationMessage(String id,
                       CompressedPublicKey recipient,
                       CompressedPublicKey sender,
>>>>>>> 0b63174b
                       byte[] payload,
                       short hopCount) {
        super(id, hopCount, recipient);
        this.sender = sender;
        this.payload = payload;
    }

    /**
     * Creates a new message.
     *
     * @param sender    The sender
     * @param recipient The recipient
     * @param payload   The data to be sent
     */
    public ApplicationMessage(CompressedPublicKey sender,
                              CompressedPublicKey recipient,
                              byte[] payload) {
        this(sender, recipient, payload, (short) 0);
    }

    ApplicationMessage(CompressedPublicKey sender,
                       CompressedPublicKey recipient,
                       byte[] payload,
                       short hopCount) {
        super(recipient, hopCount);
        this.sender = requireNonNull(sender);
        this.payload = requireNonNull(payload);
    }

    public CompressedPublicKey getSender() {
        return sender;
    }

    public byte[] getPayload() {
        return payload;
    }

    @Override
    public int hashCode() {
        int result = Objects.hash(super.hashCode(), sender);
        result = 31 * result + Arrays.hashCode(payload);
        return result;
    }

    @Override
    public boolean equals(Object o) {
        if (this == o) {
            return true;
        }
        if (o == null || getClass() != o.getClass()) {
            return false;
        }
        if (!super.equals(o)) {
            return false;
        }
        ApplicationMessage that = (ApplicationMessage) o;
        return Objects.equals(sender, that.sender) &&
                Arrays.equals(payload, that.payload);
    }

    @Override
    public String toString() {
        return "ApplicationMessage{" +
                "sender=" + sender +
                ", payload=" + Arrays.toString(payload) +
                ", recipient=" + recipient +
                ", hopCount=" + hopCount +
                ", id='" + id + '\'' +
                '}';
    }
}<|MERGE_RESOLUTION|>--- conflicted
+++ resolved
@@ -29,13 +29,8 @@
  * A message that is sent by an application running on drasyl.
  */
 public class ApplicationMessage extends RelayableMessage implements RequestMessage {
-<<<<<<< HEAD
-    protected final Identity sender;
+    protected final CompressedPublicKey sender;
     protected final byte[] payload;
-=======
-    private final CompressedPublicKey sender;
-    private final byte[] payload;
->>>>>>> 0b63174b
 
     protected ApplicationMessage() {
         super();
@@ -43,15 +38,9 @@
         this.payload = null;
     }
 
-<<<<<<< HEAD
     public ApplicationMessage(String id,
-                       Identity recipient,
-                       Identity sender,
-=======
-    ApplicationMessage(String id,
                        CompressedPublicKey recipient,
                        CompressedPublicKey sender,
->>>>>>> 0b63174b
                        byte[] payload,
                        short hopCount) {
         super(id, hopCount, recipient);
