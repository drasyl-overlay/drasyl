/*
 * Copyright (c) 2020.
 *
 * This file is part of drasyl.
 *
 *  drasyl is free software: you can redistribute it and/or modify
 *  it under the terms of the GNU Lesser General Public License as published by
 *  the Free Software Foundation, either version 3 of the License, or
 *  (at your option) any later version.
 *
 *  drasyl is distributed in the hope that it will be useful,
 *  but WITHOUT ANY WARRANTY; without even the implied warranty of
 *  MERCHANTABILITY or FITNESS FOR A PARTICULAR PURPOSE.  See the
 *  GNU Lesser General Public License for more details.
 *
 *  You should have received a copy of the GNU Lesser General Public License
 *  along with drasyl.  If not, see <http://www.gnu.org/licenses/>.
 */
package org.drasyl.core.node;

import com.typesafe.config.Config;
import com.typesafe.config.ConfigException;
import com.typesafe.config.ConfigFactory;
import io.sentry.Sentry;
import io.sentry.event.User;
import org.drasyl.core.common.messages.Message;
import org.drasyl.core.models.Code;
import org.drasyl.core.models.DrasylException;
import org.drasyl.core.models.Event;
import org.drasyl.core.models.Node;
import org.drasyl.core.node.identity.Identity;
import org.drasyl.core.node.identity.IdentityManager;
import org.drasyl.core.server.NodeServer;
import org.slf4j.Logger;
import org.slf4j.LoggerFactory;

import java.io.IOException;
import java.util.Map;
import java.util.Properties;

import static org.drasyl.core.models.Code.*;

public abstract class DrasylNode {
    private static final Logger LOG = LoggerFactory.getLogger(DrasylNode.class);

    static {
        // https://github.com/netty/netty/issues/7817
        System.setProperty("io.netty.tryReflectionSetAccessible", "true");
    }

    private final DrasylNodeConfig config;
    private final IdentityManager identityManager;
    private final Messenger messenger;
    private final NodeServer server;
    private final PeersManager peersManager;
    private boolean isStarted;

    static {
        Sentry.getStoredClient().setRelease(DrasylNode.getVersion());
    }

    public DrasylNode() throws DrasylException {
        this(ConfigFactory.load());
    }

    public DrasylNode(Config config) throws DrasylException {
        try {
            this.config = new DrasylNodeConfig(config);
            this.identityManager = new IdentityManager(this.config.getIdentityPath());
            this.peersManager = new PeersManager();
            this.messenger = new Messenger(identityManager, peersManager);
            this.server = new NodeServer(identityManager, peersManager, messenger);
        }
        catch (ConfigException e) {
            throw new DrasylException("Couldn't load config: \n" + e.getMessage());
        }
    }

    DrasylNode(DrasylNodeConfig config,
               IdentityManager identityManager,
               PeersManager peersManager, boolean isStarted,
               NodeServer server, Messenger messenger) {
        this.config = config;
        this.identityManager = identityManager;
        this.peersManager = peersManager;
        this.isStarted = isStarted;
        this.server = server;
        this.messenger = messenger;
    }

    public synchronized void send(String recipient, byte[] payload) throws DrasylException {
        send(Identity.of(recipient), payload);
    }

    /**
     * This method is responsible for the delivery of the message <code>payload</code> to the
     * recipient <code>recipient</code>.
     * <p>
     * First, the system checks whether the message is addressed to the node itself.
     * <p>
     * If this is not the case, it is checked whether the message can be sent to a client/grandson.
     * <p>
     * If this is also not possible, the message is sent to a possibly existing super peer.
     * <p>
     * If this is also not possible, an exception is thrown.
     *
     * @param recipient
     * @param payload
     * @throws DrasylException
     */
    public synchronized void send(Identity recipient, byte[] payload) throws DrasylException {
        if (identityManager.getIdentity().equals(recipient)) {
            onEvent(new Event(Code.MESSAGE, payload));
        }
        else {
            messenger.send(new Message(identityManager.getIdentity(), recipient, payload));
        }
    }

    public abstract void onEvent(Event event);

    public synchronized void send(String recipient, String payload) throws DrasylException {
        send(Identity.of(recipient), payload);
    }

    public synchronized void send(Identity recipient, String payload) throws DrasylException {
        send(recipient, payload.getBytes());
    }

    public void shutdown() throws DrasylException {
        if (isStarted) {
            LOG.info("Stop drasyl Node with Identity {}", identityManager.getIdentity());

            // mark the node as offline, so that the local application will (hopefully) no longer try to send messages
            onEvent(new Event(NODE_OFFLINE, new Node(identityManager.getIdentity())));

            // FIXME: unregister from super peer first (if registered)...

            // ...then shut down the local server...
            LOG.info("Stop Server at {}:{}", config.getServerBindHost(), config.getServerBindPort());
            server.close();
            server.awaitClose();
            LOG.info("Server stopped at {}:{}", config.getServerBindHost(), config.getServerBindPort());

            // shutdown sequence completed
            onEvent(new Event(NODE_NORMAL_TERMINATION, new Node(identityManager.getIdentity())));

            LOG.info("drasyl Node stopped");
        }
        else {
            throw new DrasylException("This node is already shut down.");
        }
    }

    public void start() throws DrasylException {
        if (!isStarted) {
            isStarted = true;
<<<<<<< HEAD
            identityManager = new IdentityManager(config.getIdentityPath());
            LOG.debug("Using identity '{}'", identityManager.getIdentity());
            Sentry.getContext().setUser(new User(identityManager.getIdentity().getId(), null, null, null));
            messenger = new Messenger(this, identityManager, peersManager);
=======
            LOG.info("Starting drasyl Node (v.{})...", DrasylNode.getVersion());

            // first of all it must be ensured that the node has an identity...
            identityManager.loadOrCreateIdentity();
            LOG.info("Using Identity '{}'", identityManager.getIdentity());
>>>>>>> 233695d4

            // ...then the local server may have to be started so that the node can react to incoming messages...
            server.open();
            server.awaitOpen();
            LOG.info("Server started at {}:{}", config.getServerBindHost(), config.getServerBindPort());

            // FIXME: ...last, the server should register with a super peer if configured

            // start sequence completed. node should now (hopefully) be online
            onEvent(new Event(NODE_ONLINE, new Node(identityManager.getIdentity())));

            LOG.info("drasyl Node with Identity {} started", identityManager.getIdentity());
        }
        else {
            throw new DrasylException("This node is already started.");
        }
    }

    /**
     * Returns the version of the node. If the version could not be read, <code>null</code> is
     * returned.
     */
    public static String getVersion() {
        final Properties properties = new Properties();
        try {
            properties.load(DrasylNode.class.getClassLoader().getResourceAsStream("project.properties"));
            return properties.getProperty("version");
        }
        catch (IOException e) {
            return null;
        }
    }
}<|MERGE_RESOLUTION|>--- conflicted
+++ resolved
@@ -44,20 +44,16 @@
     private static final Logger LOG = LoggerFactory.getLogger(DrasylNode.class);
 
     static {
-        // https://github.com/netty/netty/issues/7817
         System.setProperty("io.netty.tryReflectionSetAccessible", "true");
+        Sentry.getStoredClient().setRelease(DrasylNode.getVersion());
     }
 
     private final DrasylNodeConfig config;
-    private final IdentityManager identityManager;
-    private final Messenger messenger;
-    private final NodeServer server;
-    private final PeersManager peersManager;
+    private IdentityManager identityManager;
+    private PeersManager peersManager;
     private boolean isStarted;
-
-    static {
-        Sentry.getStoredClient().setRelease(DrasylNode.getVersion());
-    }
+    private NodeServer server;
+    private Messenger messenger;
 
     public DrasylNode() throws DrasylException {
         this(ConfigFactory.load());
@@ -155,18 +151,12 @@
     public void start() throws DrasylException {
         if (!isStarted) {
             isStarted = true;
-<<<<<<< HEAD
-            identityManager = new IdentityManager(config.getIdentityPath());
-            LOG.debug("Using identity '{}'", identityManager.getIdentity());
-            Sentry.getContext().setUser(new User(identityManager.getIdentity().getId(), null, null, null));
-            messenger = new Messenger(this, identityManager, peersManager);
-=======
             LOG.info("Starting drasyl Node (v.{})...", DrasylNode.getVersion());
 
             // first of all it must be ensured that the node has an identity...
             identityManager.loadOrCreateIdentity();
             LOG.info("Using Identity '{}'", identityManager.getIdentity());
->>>>>>> 233695d4
+            Sentry.getContext().setUser(new User(identityManager.getIdentity().getId(), null, null, null));
 
             // ...then the local server may have to be started so that the node can react to incoming messages...
             server.open();
