--- conflicted
+++ resolved
@@ -24,14 +24,9 @@
 import io.netty.util.ReferenceCountUtil;
 import org.drasyl.core.common.messages.IMessage;
 import org.drasyl.core.common.messages.Join;
-import org.drasyl.core.common.messages.NodeServerException;
-import org.drasyl.core.common.messages.Response;
-<<<<<<< HEAD
-import org.drasyl.core.node.PeerConnection;
 import org.drasyl.core.node.PeerInformation;
-=======
 import org.drasyl.core.node.connections.ClientConnection;
->>>>>>> 3bf26792
+import org.drasyl.core.node.connections.PeerConnection;
 import org.drasyl.core.node.identity.Identity;
 import org.drasyl.core.server.NodeServer;
 import org.drasyl.core.server.actions.ServerAction;
@@ -103,16 +98,11 @@
      */
     @Override
     protected void channelRead0(ChannelHandlerContext ctx, ServerAction msg) throws Exception {
+        createSession(ctx, msg);
+
         ctx.executor().submit(() -> {
-<<<<<<< HEAD
-            createSession(ctx, msg);
-
-            if (serverSession != null) {
-                msg.onMessage(serverSession, server);
-=======
             if (clientConnection != null) {
                 msg.onMessage(clientConnection, server);
->>>>>>> 3bf26792
             }
         }).addListener(future -> {
             if (!future.isSuccess()) {
@@ -137,7 +127,7 @@
             // close and remove any existing sessions that may exist
             PeerInformation peerInformation = server.getPeersManager().getPeer(identity);
             if (peerInformation != null) {
-                Optional<PeerConnection> existingServerSessionOptional = peerInformation.getConnections().stream().filter(peerConnection -> peerConnection instanceof ServerSession && peerConnection.getIdentity().equals(identity)).findFirst();
+                Optional<PeerConnection> existingServerSessionOptional = peerInformation.getConnections().stream().filter(peerConnection -> peerConnection instanceof ClientConnection && peerConnection.getIdentity().equals(identity)).findFirst();
 
                 if (existingServerSessionOptional.isPresent()) {
                     PeerConnection existingServerSession = existingServerSessionOptional.get();
@@ -145,16 +135,6 @@
                     peerInformation.removePeerConnection(existingServerSession);
                     existingServerSession.close();
                 }
-<<<<<<< HEAD
-=======
-
-                clientConnection = new ClientConnection(ctx.channel(), uri, identity,
-                        Optional.ofNullable(jm.getUserAgent()).orElse("U/A"));
-                sessionReadyFuture.complete(clientConnection);
-                ctx.pipeline().remove(KILL_SWITCH);
-                ctx.pipeline().remove(CONNECTION_GUARD);
-                LOG.debug("Create new channel {}, for ClientConnection {}", ctx.channel().id(), clientConnection);
->>>>>>> 3bf26792
             }
 
             if (uri == null) {
@@ -166,12 +146,12 @@
                 }
             }
 
-            serverSession = new ServerSession(ctx.channel(), uri, identity,
+            clientConnection = new ClientConnection(ctx.channel(), uri, identity,
                     Optional.ofNullable(jm.getUserAgent()).orElse("U/A"));
-            sessionReadyFuture.complete(serverSession);
+            sessionReadyFuture.complete(clientConnection);
             ctx.pipeline().remove(KILL_SWITCH);
             ctx.pipeline().remove(CONNECTION_GUARD);
-            LOG.debug("Create new channel {}, for ServerSession {}", ctx.channel().id(), serverSession);
+            LOG.debug("Create new channel {}, for ClientConnection {}", ctx.channel().id(), clientConnection);
         }
     }
 
