/*
 * Copyright (c) 2020.
 *
 * This file is part of drasyl.
 *
 *  drasyl is free software: you can redistribute it and/or modify
 *  it under the terms of the GNU Lesser General Public License as published by
 *  the Free Software Foundation, either version 3 of the License, or
 *  (at your option) any later version.
 *
 *  drasyl is distributed in the hope that it will be useful,
 *  but WITHOUT ANY WARRANTY; without even the implied warranty of
 *  MERCHANTABILITY or FITNESS FOR A PARTICULAR PURPOSE.  See the
 *  GNU Lesser General Public License for more details.
 *
 *  You should have received a copy of the GNU Lesser General Public License
 *  along with drasyl.  If not, see <http://www.gnu.org/licenses/>.
 */
package org.drasyl.remote.handler;

import com.google.protobuf.MessageLite;
import org.drasyl.pipeline.HandlerContext;
import org.drasyl.pipeline.Stateless;
import org.drasyl.pipeline.address.Address;
import org.drasyl.pipeline.skeleton.SimpleInboundHandler;
import org.drasyl.remote.protocol.IntermediateEnvelope;
import org.drasyl.util.ReferenceCountUtil;
import org.drasyl.util.logging.Logger;
import org.drasyl.util.logging.LoggerFactory;

import java.io.IOException;
import java.util.concurrent.CompletableFuture;

import static org.drasyl.identity.IdentityManager.POW_DIFFICULTY;
import static org.drasyl.util.LoggingUtil.sanitizeLogArg;

/**
 * This handler filters out all messages received with invalid proof of work.
 */
@Stateless
public class InvalidProofOfWorkFilter extends SimpleInboundHandler<IntermediateEnvelope<MessageLite>, Address> {
    public static final InvalidProofOfWorkFilter INSTANCE = new InvalidProofOfWorkFilter();
    public static final String INVALID_PROOF_OF_WORK_FILTER = "INVALID_PROOF_OF_WORK_FILTER";
    private static final Logger LOG = LoggerFactory.getLogger(InvalidProofOfWorkFilter.class);

    private InvalidProofOfWorkFilter() {
    }

    @Override
    protected void matchedRead(final HandlerContext ctx,
                               final Address sender,
                               final IntermediateEnvelope<MessageLite> msg,
                               final CompletableFuture<Void> future) {
        try {
            if (msg.isChunk() || msg.getProofOfWork().isValid(msg.getSender(), POW_DIFFICULTY)) {
                ctx.fireRead(sender, msg, future);
            }
            else {
                LOG.trace("Message with invalid proof of work dropped: {}", msg);
                future.completeExceptionally(new Exception("Message with invalid proof of work dropped"));
                ReferenceCountUtil.safeRelease(msg);
            }
        }
<<<<<<< HEAD
        catch (final IllegalArgumentException | IOException e) {
            LOG.debug("Message {} can't be read and was dropped due to the following error: ", msg, e);
            future.completeExceptionally(new Exception("Message can't be read and was dropped due to the following error: ", e));
=======
        catch (final IllegalArgumentException e) {
            LOG.error("Unable to read sender from message '{}': {}", () -> sanitizeLogArg(msg), e::getMessage);
            future.completeExceptionally(new Exception("Unable to read sender from message.", e));
>>>>>>> d87e18b6
            ReferenceCountUtil.safeRelease(msg);
        }
    }
}<|MERGE_RESOLUTION|>--- conflicted
+++ resolved
@@ -61,15 +61,9 @@
                 ReferenceCountUtil.safeRelease(msg);
             }
         }
-<<<<<<< HEAD
         catch (final IllegalArgumentException | IOException e) {
-            LOG.debug("Message {} can't be read and was dropped due to the following error: ", msg, e);
+            LOG.debug("Message {} can't be read and was dropped due to the following error: ", () -> sanitizeLogArg(msg), e::getMessage);
             future.completeExceptionally(new Exception("Message can't be read and was dropped due to the following error: ", e));
-=======
-        catch (final IllegalArgumentException e) {
-            LOG.error("Unable to read sender from message '{}': {}", () -> sanitizeLogArg(msg), e::getMessage);
-            future.completeExceptionally(new Exception("Unable to read sender from message.", e));
->>>>>>> d87e18b6
             ReferenceCountUtil.safeRelease(msg);
         }
     }
