--- conflicted
+++ resolved
@@ -51,16 +51,10 @@
                                 final CompressedPublicKey recipient,
                                 final IntermediateEnvelope<MessageLite> msg,
                                 final CompletableFuture<Void> future) {
-<<<<<<< HEAD
+        try {
         if (msg.getHopCount() < ctx.config().getRemoteMessageHopLimit()) {
             // route message to next hop (node)
-            msg.incrementHopCount();
-=======
-        try {
-            if (msg.getHopCount() < ctx.config().getMessageHopLimit()) {
-                // route message to next hop (node)
                 msg.incrementHopCount();
->>>>>>> 9a70e4dc
 
                 ctx.write(recipient, msg, future);
             }
