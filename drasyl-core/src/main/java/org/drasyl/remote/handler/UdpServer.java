--- conflicted
+++ resolved
@@ -36,11 +36,8 @@
 import io.netty.channel.socket.DatagramChannel;
 import io.netty.channel.socket.DatagramPacket;
 import io.netty.channel.socket.nio.NioDatagramChannel;
-<<<<<<< HEAD
 import io.netty.handler.traffic.ChannelTrafficShapingHandler;
 import io.reactivex.rxjava3.core.Observable;
-=======
->>>>>>> cfe666f2
 import io.reactivex.rxjava3.core.Scheduler;
 import org.drasyl.DrasylConfig;
 import org.drasyl.event.Event;
@@ -56,21 +53,28 @@
 import org.drasyl.pipeline.skeleton.SimpleOutboundHandler;
 import org.drasyl.util.DrasylScheduler;
 import org.drasyl.util.FutureUtil;
+import org.drasyl.util.Pair;
 import org.drasyl.util.PortMappingUtil;
 import org.drasyl.util.PortMappingUtil.PortMapping;
 import org.drasyl.util.ReferenceCountUtil;
+import org.drasyl.util.SetUtil;
 import org.drasyl.util.logging.Logger;
 import org.drasyl.util.logging.LoggerFactory;
 
 import java.net.InetAddress;
 import java.net.InetSocketAddress;
+import java.util.Arrays;
+import java.util.List;
+import java.util.Optional;
 import java.util.Set;
 import java.util.concurrent.CompletableFuture;
 import java.util.function.Function;
 import java.util.function.LongSupplier;
 import java.util.stream.Collectors;
 
+import static java.util.Optional.ofNullable;
 import static org.drasyl.util.NetworkUtil.getAddresses;
+import static org.drasyl.util.ObservableUtil.pairWithPreviousObservable;
 import static org.drasyl.util.PortMappingUtil.Protocol.UDP;
 import static org.drasyl.util.UriUtil.createUri;
 import static org.drasyl.util.UriUtil.overridePort;
@@ -85,6 +89,7 @@
     private final Bootstrap bootstrap;
     private final Scheduler scheduler;
     private final Function<InetSocketAddress, Set<PortMapping>> portExposer;
+    private Set<Endpoint> actualEndpoints;
     private Channel channel;
     private Set<PortMapping> portMappings;
     private LongSupplier outboundBufferSizeSupplier;
@@ -112,6 +117,7 @@
                 address -> PortMappingUtil.expose(address, UDP),
                 null
         );
+        actualEndpoints = Set.of();
     }
 
     /**
@@ -179,12 +185,6 @@
                                           final CompletableFuture<Void> future) {
         if (channel == null) {
             LOG.debug("Start Server...");
-<<<<<<< HEAD
-            bootstrap.option(ChannelOption.RCVBUF_ALLOCATOR,
-                    new FixedRecvByteBufAllocator(ctx.config().getRemoteMessageMtu()));
-            bootstrap.option(ChannelOption.SO_RCVBUF, ctx.config().getRemoteTrafficSocketReceiveBuffer());
-            bootstrap.option(ChannelOption.SO_SNDBUF, ctx.config().getRemoteTrafficSocketSendBuffer());
-=======
             final int bindPort;
             if (ctx.config().getRemoteBindPort() == -1) {
                 // derive a port in the range between 22528 and 65528 from its own identity.
@@ -199,7 +199,11 @@
             else {
                 bindPort = ctx.config().getRemoteBindPort();
             }
->>>>>>> cfe666f2
+
+            bootstrap.option(ChannelOption.RCVBUF_ALLOCATOR,
+                    new FixedRecvByteBufAllocator(ctx.config().getRemoteMessageMtu()));
+            bootstrap.option(ChannelOption.SO_RCVBUF, ctx.config().getRemoteTrafficSocketReceiveBuffer());
+            bootstrap.option(ChannelOption.SO_SNDBUF, ctx.config().getRemoteTrafficSocketSendBuffer());
             final ChannelFuture channelFuture = bootstrap
                     .handler(new ChannelInitializer<DatagramChannel>() {
                         @Override
@@ -239,13 +243,14 @@
                 // server successfully started
                 this.channel = channelFuture.channel();
                 final InetSocketAddress socketAddress = (InetSocketAddress) channel.localAddress();
+                actualEndpoints = determineActualEndpoints(ctx.identity(), ctx.config(), socketAddress);
                 LOG.debug("Server started and listening at {}", socketAddress);
 
                 if (ctx.config().isRemoteExposeEnabled()) {
-                    createPortMappings(socketAddress);
+                    exposeEndpoints(ctx, socketAddress);
                 }
 
-                // consume NodeUpEvent and publish NodeUpEvent with port
+                // consume NodeUpEvent and publish NodeUpEvent with endpoint
                 ctx.fireEventTriggered(new NodeUpEvent(Node.of(ctx.identity(), socketAddress.getPort())), future);
             }
             else {
@@ -268,7 +273,7 @@
             final InetSocketAddress socketAddress = (InetSocketAddress) channel.localAddress();
             LOG.debug("Stop Server listening at {}...", socketAddress);
             // shutdown server
-            closePortMappings();
+            unexposeEndpoints();
             channel.close().awaitUninterruptibly();
             channel = null;
             LOG.debug("Server stopped");
@@ -302,11 +307,42 @@
         }
     }
 
-    void createPortMappings(final InetSocketAddress socketAddress) {
-        scheduler.scheduleDirect(() -> portMappings = portExposer.apply(socketAddress));
-    }
-
-    private void closePortMappings() {
+    void exposeEndpoints(final HandlerContext ctx,
+                         final InetSocketAddress socketAddress) {
+        scheduler.scheduleDirect(() -> {
+            // create port mappings
+            portMappings = portExposer.apply(socketAddress);
+
+            // we need to observe these mappings because they can change or fail over time
+            final List<Observable<Optional<InetSocketAddress>>> externalAddressObservables = portMappings.stream().map(PortMapping::externalAddress).collect(Collectors.toList());
+            @SuppressWarnings("unchecked") final Observable<Set<InetSocketAddress>> allExternalAddressesObservable = Observable.combineLatest(
+                    externalAddressObservables,
+                    newMappings -> Arrays.stream(newMappings).map(o -> (Optional<InetSocketAddress>) o).filter(Optional::isPresent).map(Optional::get).collect(Collectors.toSet())
+            );
+            final Observable<Pair<Set<InetSocketAddress>, Set<InetSocketAddress>>> allExternalAddressesChangesObservable = pairWithPreviousObservable(allExternalAddressesObservable);
+
+            allExternalAddressesChangesObservable.subscribe(pair -> {
+                final Set<InetSocketAddress> currentAddresses = pair.first();
+                final Set<InetSocketAddress> previousAddresses = ofNullable(pair.second()).orElse(Set.of());
+
+                final Set<InetSocketAddress> addressesToRemove = SetUtil.difference(previousAddresses, currentAddresses);
+                final Set<Endpoint> endpointsToRemove = addressesToRemove.stream()
+                        .map(address -> createUri("udp", address.getHostName(), address.getPort()))
+                        .map(address -> Endpoint.of(address, ctx.identity().getPublicKey()))
+                        .collect(Collectors.toSet());
+                actualEndpoints.removeAll(endpointsToRemove);
+
+                final Set<InetSocketAddress> addressesToAdd = SetUtil.difference(currentAddresses, previousAddresses);
+                final Set<Endpoint> endpointsToAdd = addressesToAdd.stream()
+                        .map(address -> createUri("udp", address.getHostName(), address.getPort()))
+                        .map(address -> Endpoint.of(address, ctx.identity().getPublicKey()))
+                        .collect(Collectors.toSet());
+                actualEndpoints.addAll(endpointsToAdd);
+            });
+        });
+    }
+
+    private void unexposeEndpoints() {
         scheduler.scheduleDirect(() -> {
             if (portMappings != null) {
                 portMappings.forEach(PortMapping::close);
