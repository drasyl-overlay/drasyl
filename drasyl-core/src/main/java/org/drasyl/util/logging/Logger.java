/*
 * Copyright (c) 2020-2021.
 *
 * This file is part of drasyl.
 *
 *  drasyl is free software: you can redistribute it and/or modify
 *  it under the terms of the GNU Lesser General Public License as published by
 *  the Free Software Foundation, either version 3 of the License, or
 *  (at your option) any later version.
 *
 *  drasyl is distributed in the hope that it will be useful,
 *  but WITHOUT ANY WARRANTY; without even the implied warranty of
 *  MERCHANTABILITY or FITNESS FOR A PARTICULAR PURPOSE.  See the
 *  GNU Lesser General Public License for more details.
 *
 *  You should have received a copy of the GNU Lesser General Public License
 *  along with drasyl.  If not, see <http://www.gnu.org/licenses/>.
 */
package org.drasyl.util.logging;

import java.util.function.Supplier;

@SuppressWarnings("unchecked")
public interface Logger {
<<<<<<< HEAD
    String name();

    boolean isTraceEnabled();

    void trace(String msg);

    void trace(String format, Object arg);

    void trace(String format, Supplier<Object> arg);

    void trace(String format, Object arg1, Object arg2);

    void trace(String format,
               Supplier<Object> arg1,
               Supplier<Object> arg2);

    void trace(String format, Object... arguments);

    void trace(String format, Supplier<Object>... arguments);

    void trace(String msg, Throwable t);

    boolean isDebugEnabled();

    void debug(String msg);

    void debug(String format, Object arg);

    void debug(String format, Supplier<Object> arg);

    void debug(String format, Object arg1, Object arg2);

    void debug(String format,
               Supplier<Object> arg1,
               Supplier<Object> arg2);

    void debug(String format, Object... arguments);

    void debug(String format, Supplier<Object>... arguments);

    void debug(String msg, Throwable t);

    boolean isInfoEnabled();

    void info(String msg);

    void info(String format, Object arg);

    void info(String format, Supplier<Object> arg);

    void info(String format, Object arg1, Object arg2);

    void info(String format,
              Supplier<Object> arg1,
              Supplier<Object> arg2);

    void info(String format, Object... arguments);

    void info(String format, Supplier<Object>... arguments);

    void info(String msg, Throwable t);

    boolean isWarnEnabled();

    void warn(String msg);

    void warn(String format, Object arg);

    void warn(String format, Supplier<Object> arg);

    void warn(String format, Object arg1, Object arg2);

    void warn(String format,
              Supplier<Object> arg1,
              Supplier<Object> arg2);

    void warn(String format, Object... arguments);

    void warn(String format, Supplier<Object>... arguments);

    void warn(String msg, Throwable t);

    boolean isErrorEnabled();

    void error(String msg);

    void error(String format, Object arg);

    void error(String format, Supplier<Object> arg);

    void error(String format, Object arg1, Object arg2);

    void error(String format,
               Supplier<Object> arg1,
               Supplier<Object> arg2);

    void error(String format, Object... arguments);

    void error(String format, Supplier<Object>... arguments);

=======
    /**
     * Return the name of this {@code Logger} instance.
     *
     * @return name of this logger instance
     */
    String name();

    /**
     * Is the logger instance enabled for the TRACE level?
     *
     * @return {@code true} if this Logger is enabled for the TRACE level, {@code false} otherwise.
     */
    boolean isTraceEnabled();

    /**
     * Log a message at the TRACE level.
     *
     * @param msg the message string to be logged
     */
    void trace(String msg);

    /**
     * Log a message at the TRACE level according to the specified format and argument.
     *
     * @param format the format string
     * @param arg    the argument
     */
    void trace(String format, Object arg);

    /**
     * Log a message at the TRACE level according to the specified format and argument supplier.
     * <p/>
     * <p>The supplier is not called when the logger is disabled for the TRACE level.</p>
     *
     * @param format   the format string
     * @param supplier the argument supplier
     */
    void trace(String format, Supplier<Object> supplier);

    /**
     * Log a message at the TRACE level according to the specified format and arguments.
     *
     * @param format the format string
     * @param arg1   the first argument
     * @param arg2   the second argument
     */
    void trace(String format, Object arg1, Object arg2);

    /**
     * Log a message at the TRACE level according to the specified format and argument suppliers.
     * <p/>
     * <p>The suppliers are not called when the logger is disabled for the TRACE level.</p>
     *
     * @param format    the format string
     * @param supplier1 the first argument supplier
     * @param supplier2 the second argument supplier
     */
    void trace(String format,
               Supplier<Object> supplier1,
               Supplier<Object> supplier2);

    /**
     * Log a message at the TRACE level according to the specified format and arguments.
     *
     * @param format    the format string
     * @param arguments a list of 3 or more arguments
     */
    void trace(String format, Object... arguments);

    /**
     * Log a message at the TRACE level according to the specified format and argument suppliers.
     * <p/>
     * <p>The suppliers are not called when the logger is disabled for the TRACE level.</p>
     *
     * @param format    the format string
     * @param suppliers a list of 3 or more argument suppliers
     */
    void trace(String format, Supplier<Object>... suppliers);

    /**
     * Log an exception (throwable) at the TRACE level with an accompanying message.
     *
     * @param msg the message accompanying the exception
     * @param t   the exception (throwable) to log
     */
    void trace(String msg, Throwable t);

    /**
     * Is the logger instance enabled for the DEBUG level?
     *
     * @return {@code true} if this Logger is enabled for the DEBUG level, {@code false} otherwise.
     */
    boolean isDebugEnabled();

    /**
     * Log a message at the DEBUG level.
     *
     * @param msg the message string to be logged
     */
    void debug(String msg);

    /**
     * Log a message at the DEBUG level according to the specified format and argument.
     *
     * @param format the format string
     * @param arg    the argument
     */
    void debug(String format, Object arg);

    /**
     * Log a message at the DEBUG level according to the specified format and argument supplier.
     * <p/>
     * <p>The supplier is not called when the logger is disabled for the DEBUG level.</p>
     *
     * @param format   the format string
     * @param supplier the argument supplier
     */
    void debug(String format, Supplier<Object> supplier);

    /**
     * Log a message at the DEBUG level according to the specified format and arguments.
     *
     * @param format the format string
     * @param arg1   the first argument
     * @param arg2   the second argument
     */
    void debug(String format, Object arg1, Object arg2);

    /**
     * Log a message at the DEBUG level according to the specified format and argument suppliers.
     * <p/>
     * <p>The suppliers are not called when the logger is disabled for the DEBUG level.</p>
     *
     * @param format    the format string
     * @param supplier1 the first argument supplier
     * @param supplier2 the second argument supplier
     */
    void debug(String format,
               Supplier<Object> supplier1,
               Supplier<Object> supplier2);

    /**
     * Log a message at the DEBUG level according to the specified format and arguments.
     *
     * @param format    the format string
     * @param arguments a list of 3 or more arguments
     */
    void debug(String format, Object... arguments);

    /**
     * Log a message at the DEBUG level according to the specified format and argument suppliers.
     * <p/>
     * <p>The suppliers are not called when the logger is disabled for the DEBUG level.</p>
     *
     * @param format    the format string
     * @param suppliers a list of 3 or more argument suppliers
     */
    void debug(String format, Supplier<Object>... suppliers);

    /**
     * Log an exception (throwable) at the DEBUG level with an accompanying message.
     *
     * @param msg the message accompanying the exception
     * @param t   the exception (throwable) to log
     */
    void debug(String msg, Throwable t);

    /**
     * Is the logger instance enabled for the INFO level?
     *
     * @return {@code true} if this Logger is enabled for the INFO level, {@code false} otherwise.
     */
    boolean isInfoEnabled();

    /**
     * Log a message at the INFO level.
     *
     * @param msg the message string to be logged
     */
    void info(String msg);

    /**
     * Log a message at the INFO level according to the specified format and argument.
     *
     * @param format the format string
     * @param arg    the argument
     */
    void info(String format, Object arg);

    /**
     * Log a message at the INFO level according to the specified format and argument supplier.
     * <p/>
     * <p>The supplier is not called when the logger is disabled for the INFO level.</p>
     *
     * @param format   the format string
     * @param supplier the argument supplier
     */
    void info(String format, Supplier<Object> supplier);

    /**
     * Log a message at the INFO level according to the specified format and arguments.
     *
     * @param format the format string
     * @param arg1   the first argument
     * @param arg2   the second argument
     */
    void info(String format, Object arg1, Object arg2);

    /**
     * Log a message at the INFO level according to the specified format and argument suppliers.
     * <p/>
     * <p>The suppliers are not called when the logger is disabled for the INFO level.</p>
     *
     * @param format    the format string
     * @param supplier1 the first argument supplier
     * @param supplier2 the second argument supplier
     */
    void info(String format,
              Supplier<Object> supplier1,
              Supplier<Object> supplier2);

    /**
     * Log a message at the INFO level according to the specified format and arguments.
     *
     * @param format    the format string
     * @param arguments a list of 3 or more arguments
     */
    void info(String format, Object... arguments);

    /**
     * Log a message at the INFO level according to the specified format and argument suppliers.
     * <p/>
     * <p>The suppliers are not called when the logger is disabled for the INFO level.</p>
     *
     * @param format    the format string
     * @param suppliers a list of 3 or more argument suppliers
     */
    void info(String format, Supplier<Object>... suppliers);

    /**
     * Log an exception (throwable) at the INFO level with an accompanying message.
     *
     * @param msg the message accompanying the exception
     * @param t   the exception (throwable) to log
     */
    void info(String msg, Throwable t);

    /**
     * Is the logger instance enabled for the WARN level?
     *
     * @return {@code true} if this Logger is enabled for the WARN level, {@code false} otherwise.
     */
    boolean isWarnEnabled();

    /**
     * Log a message at the WARN level.
     *
     * @param msg the message string to be logged
     */
    void warn(String msg);

    /**
     * Log a message at the WARN level according to the specified format and argument.
     *
     * @param format the format string
     * @param arg    the argument
     */
    void warn(String format, Object arg);

    /**
     * Log a message at the WARN level according to the specified format and argument supplier.
     * <p/>
     * <p>The supplier is not called when the logger is disabled for the WARN level.</p>
     *
     * @param format   the format string
     * @param supplier the argument supplier
     */
    void warn(String format, Supplier<Object> supplier);

    /**
     * Log a message at the WARN level according to the specified format and arguments.
     *
     * @param format the format string
     * @param arg1   the first argument
     * @param arg2   the second argument
     */
    void warn(String format, Object arg1, Object arg2);

    /**
     * Log a message at the WARN level according to the specified format and argument suppliers.
     * <p/>
     * <p>The suppliers are not called when the logger is disabled for the WARN level.</p>
     *
     * @param format    the format string
     * @param supplier1 the first argument supplier
     * @param supplier2 the second argument supplier
     */
    void warn(String format,
              Supplier<Object> supplier1,
              Supplier<Object> supplier2);

    /**
     * Log a message at the WARN level according to the specified format and arguments.
     *
     * @param format    the format string
     * @param arguments a list of 3 or more arguments
     */
    void warn(String format, Object... arguments);

    /**
     * Log a message at the WARN level according to the specified format and argument suppliers.
     * <p/>
     * <p>The suppliers are not called when the logger is disabled for the WARN level.</p>
     *
     * @param format    the format string
     * @param suppliers a list of 3 or more argument suppliers
     */
    void warn(String format, Supplier<Object>... suppliers);

    /**
     * Log an exception (throwable) at the WARN level with an accompanying message.
     *
     * @param msg the message accompanying the exception
     * @param t   the exception (throwable) to log
     */
    void warn(String msg, Throwable t);

    /**
     * Is the logger instance enabled for the ERROR level?
     *
     * @return {@code true} if this Logger is enabled for the ERROR level, {@code false} otherwise.
     */
    boolean isErrorEnabled();

    /**
     * Log a message at the ERROR level.
     *
     * @param msg the message string to be logged
     */
    void error(String msg);

    /**
     * Log a message at the ERROR level according to the specified format and argument.
     *
     * @param format the format string
     * @param arg    the argument
     */
    void error(String format, Object arg);

    /**
     * Log a message at the ERROR level according to the specified format and argument supplier.
     * <p/>
     * <p>The supplier is not called when the logger is disabled for the ERROR level.</p>
     *
     * @param format   the format string
     * @param supplier the argument supplier
     */
    void error(String format, Supplier<Object> supplier);

    /**
     * Log a message at the ERROR level according to the specified format and arguments.
     *
     * @param format the format string
     * @param arg1   the first argument
     * @param arg2   the second argument
     */
    void error(String format, Object arg1, Object arg2);

    /**
     * Log a message at the ERROR level according to the specified format and argument suppliers.
     * <p/>
     * <p>The suppliers are not called when the logger is disabled for the ERROR level.</p>
     *
     * @param format    the format string
     * @param supplier1 the first argument supplier
     * @param supplier2 the second argument supplier
     */
    void error(String format,
               Supplier<Object> supplier1,
               Supplier<Object> supplier2);

    /**
     * Log a message at the ERROR level according to the specified format and arguments.
     *
     * @param format    the format string
     * @param arguments a list of 3 or more arguments
     */
    void error(String format, Object... arguments);

    /**
     * Log a message at the ERROR level according to the specified format and argument suppliers.
     * <p/>
     * <p>The suppliers are not called when the logger is disabled for the ERROR level.</p>
     *
     * @param format    the format string
     * @param suppliers a list of 3 or more argument suppliers
     */
    void error(String format, Supplier<Object>... suppliers);

    /**
     * Log an exception (throwable) at the ERROR level with an accompanying message.
     *
     * @param msg the message accompanying the exception
     * @param t   the exception (throwable) to log
     */
>>>>>>> db7fe16c
    void error(String msg, Throwable t);
}<|MERGE_RESOLUTION|>--- conflicted
+++ resolved
@@ -22,108 +22,6 @@
 
 @SuppressWarnings("unchecked")
 public interface Logger {
-<<<<<<< HEAD
-    String name();
-
-    boolean isTraceEnabled();
-
-    void trace(String msg);
-
-    void trace(String format, Object arg);
-
-    void trace(String format, Supplier<Object> arg);
-
-    void trace(String format, Object arg1, Object arg2);
-
-    void trace(String format,
-               Supplier<Object> arg1,
-               Supplier<Object> arg2);
-
-    void trace(String format, Object... arguments);
-
-    void trace(String format, Supplier<Object>... arguments);
-
-    void trace(String msg, Throwable t);
-
-    boolean isDebugEnabled();
-
-    void debug(String msg);
-
-    void debug(String format, Object arg);
-
-    void debug(String format, Supplier<Object> arg);
-
-    void debug(String format, Object arg1, Object arg2);
-
-    void debug(String format,
-               Supplier<Object> arg1,
-               Supplier<Object> arg2);
-
-    void debug(String format, Object... arguments);
-
-    void debug(String format, Supplier<Object>... arguments);
-
-    void debug(String msg, Throwable t);
-
-    boolean isInfoEnabled();
-
-    void info(String msg);
-
-    void info(String format, Object arg);
-
-    void info(String format, Supplier<Object> arg);
-
-    void info(String format, Object arg1, Object arg2);
-
-    void info(String format,
-              Supplier<Object> arg1,
-              Supplier<Object> arg2);
-
-    void info(String format, Object... arguments);
-
-    void info(String format, Supplier<Object>... arguments);
-
-    void info(String msg, Throwable t);
-
-    boolean isWarnEnabled();
-
-    void warn(String msg);
-
-    void warn(String format, Object arg);
-
-    void warn(String format, Supplier<Object> arg);
-
-    void warn(String format, Object arg1, Object arg2);
-
-    void warn(String format,
-              Supplier<Object> arg1,
-              Supplier<Object> arg2);
-
-    void warn(String format, Object... arguments);
-
-    void warn(String format, Supplier<Object>... arguments);
-
-    void warn(String msg, Throwable t);
-
-    boolean isErrorEnabled();
-
-    void error(String msg);
-
-    void error(String format, Object arg);
-
-    void error(String format, Supplier<Object> arg);
-
-    void error(String format, Object arg1, Object arg2);
-
-    void error(String format,
-               Supplier<Object> arg1,
-               Supplier<Object> arg2);
-
-    void error(String format, Object... arguments);
-
-    void error(String format, Supplier<Object>... arguments);
-
-=======
     /**
      * Return the name of this {@code Logger} instance.
      *
@@ -529,6 +427,5 @@
      * @param msg the message accompanying the exception
      * @param t   the exception (throwable) to log
      */
->>>>>>> db7fe16c
     void error(String msg, Throwable t);
 }