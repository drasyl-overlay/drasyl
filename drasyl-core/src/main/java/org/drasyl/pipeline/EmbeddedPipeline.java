/*
 * Copyright (c) 2020.
 *
 * This file is part of drasyl.
 *
 *  drasyl is free software: you can redistribute it and/or modify
 *  it under the terms of the GNU Lesser General Public License as published by
 *  the Free Software Foundation, either version 3 of the License, or
 *  (at your option) any later version.
 *
 *  drasyl is distributed in the hope that it will be useful,
 *  but WITHOUT ANY WARRANTY; without even the implied warranty of
 *  MERCHANTABILITY or FITNESS FOR A PARTICULAR PURPOSE.  See the
 *  GNU Lesser General Public License for more details.
 *
 *  You should have received a copy of the GNU Lesser General Public License
 *  along with drasyl.  If not, see <http://www.gnu.org/licenses/>.
 */
package org.drasyl.pipeline;

import io.reactivex.rxjava3.core.Observable;
import io.reactivex.rxjava3.subjects.ReplaySubject;
import io.reactivex.rxjava3.subjects.Subject;
import org.drasyl.DrasylConfig;
import org.drasyl.crypto.Crypto;
import org.drasyl.event.Event;
import org.drasyl.event.MessageEvent;
import org.drasyl.identity.CompressedPublicKey;
import org.drasyl.identity.Identity;
import org.drasyl.peer.PeersManager;
import org.drasyl.pipeline.address.Address;
import org.drasyl.pipeline.codec.TypeValidator;
import org.drasyl.util.DrasylScheduler;
import org.drasyl.util.Pair;
import org.drasyl.util.ReferenceCountUtil;
import org.slf4j.Logger;
import org.slf4j.LoggerFactory;

import java.util.List;
import java.util.concurrent.CompletableFuture;
import java.util.concurrent.ConcurrentHashMap;

/**
 * Embedded {@link Pipeline} implementation, that allows easy testing of {@link Handler}s.
 */
@SuppressWarnings({ "java:S107" })
public class EmbeddedPipeline extends DefaultPipeline implements AutoCloseable {
<<<<<<< HEAD
    private static final Logger LOG = LoggerFactory.getLogger(EmbeddedPipeline.class);
=======
>>>>>>> 077fe56d
    private final Subject<Pair<Address, Object>> inboundMessages;
    private final Subject<Event> inboundEvents;
    private final Subject<Pair<Address, Object>> outboundMessages;

    /**
     * Creates a new embedded pipeline and adds all given handler to it. Handler are added with
     * their simple class name.
     *
     * @param config            the config
     * @param identity          the identity
     * @param peersManager      the peers manager
     * @param inboundValidator  the inbound validator
     * @param outboundValidator the outbound validator
     * @param handlers          the handlers
     */
    public EmbeddedPipeline(final DrasylConfig config,
                            final Identity identity,
                            final PeersManager peersManager,
                            final TypeValidator inboundValidator,
                            final TypeValidator outboundValidator,
                            final Handler... handlers) {
        this(config, identity, peersManager, inboundValidator, outboundValidator);
        List.of(handlers).forEach(handler -> addLast(handler.getClass().getSimpleName() + Crypto.randomString(8), handler));
    }

    public EmbeddedPipeline(final DrasylConfig config,
                            final Identity identity,
                            final PeersManager peersManager,
                            final TypeValidator inboundValidator,
                            final TypeValidator outboundValidator) {
        this.config = config;
        inboundMessages = ReplaySubject.create();
        inboundEvents = ReplaySubject.create();
        outboundMessages = ReplaySubject.create();

        this.handlerNames = new ConcurrentHashMap<>();
        this.head = new AbstractEndHandler(HeadContext.DRASYL_HEAD_HANDLER, config, this, DrasylScheduler.getInstanceHeavy(), identity, peersManager, inboundValidator, outboundValidator) {
            @Override
            public void write(final HandlerContext ctx,
                              final Address recipient,
                              final Object msg,
                              final CompletableFuture<Void> future) {
                    outboundMessages.onNext(Pair.of(recipient, msg));
                    future.complete(null);
            }
        };
        this.tail = new TailContext(inboundEvents::onNext, config, this, DrasylScheduler.getInstanceHeavy(), identity, peersManager, inboundValidator, outboundValidator) {
            @Override
            public void read(final HandlerContext ctx,
                             final Address sender,
                             final Object msg,
                             final CompletableFuture<Void> future) {
                if (sender instanceof CompressedPublicKey) {
                    final CompressedPublicKey senderAddress = (CompressedPublicKey) sender;
                    inboundEvents.onNext(new MessageEvent(senderAddress, msg));
                }
                inboundMessages.onNext(Pair.of(sender, msg));

                future.complete(null);
            }
        };
        this.scheduler = DrasylScheduler.getInstanceLight();
        this.identity = identity;
        this.peersManager = peersManager;
        this.inboundValidator = inboundValidator;
        this.outboundValidator = outboundValidator;

        initPointer();
    }

    /**
     * @return all messages that passes the pipeline until the end
     */
    public Observable<Pair<Address, Object>> inboundMessages() {
        return inboundMessages;
    }

    /**
     * @return all events that passes the pipeline until the end
     */
    public Observable<Event> inboundEvents() {
        return inboundEvents;
    }

    /**
     * @return all messages that passes the pipeline until the end
     */
    public <T> Observable<T> outboundOnlyMessages(final Class<T> clazz) {
        @SuppressWarnings("unchecked") final Observable<T> result = (Observable<T>) outboundMessages.map(Pair::second).filter(clazz::isInstance);
        return result;
    }

    /**
     * @return all messages that passes the pipeline until the end
     */
    public Observable<Object> outboundOnlyMessages() {
        return outboundMessages.map(Pair::second);
    }

    /**
     * @return all messages that passes the pipeline until the end
     */
    public Observable<Pair<Address, Object>> outboundMessages() {
        return outboundMessages;
    }

    /**
     * This method does release all potentially acquired {@link io.netty.util.ReferenceCounted}
     * objects.
     */
    @Override
    public void close() {
        for (final Pair o : ((ReplaySubject<Pair<Address, Object>>) outboundMessages).getValues(new Pair[]{})) {
            ReferenceCountUtil.safeRelease(o.second());
        }

        for (final Pair o : ((ReplaySubject<Pair<Address, Object>>) inboundMessages).getValues(new Pair[]{})) {
            ReferenceCountUtil.safeRelease(o.second());
        }
    }
}<|MERGE_RESOLUTION|>--- conflicted
+++ resolved
@@ -45,10 +45,6 @@
  */
 @SuppressWarnings({ "java:S107" })
 public class EmbeddedPipeline extends DefaultPipeline implements AutoCloseable {
-<<<<<<< HEAD
-    private static final Logger LOG = LoggerFactory.getLogger(EmbeddedPipeline.class);
-=======
->>>>>>> 077fe56d
     private final Subject<Pair<Address, Object>> inboundMessages;
     private final Subject<Event> inboundEvents;
     private final Subject<Pair<Address, Object>> outboundMessages;
