/*
 * Copyright (c) 2020.
 *
 * This file is part of drasyl.
 *
 *  drasyl is free software: you can redistribute it and/or modify
 *  it under the terms of the GNU Lesser General Public License as published by
 *  the Free Software Foundation, either version 3 of the License, or
 *  (at your option) any later version.
 *
 *  drasyl is distributed in the hope that it will be useful,
 *  but WITHOUT ANY WARRANTY; without even the implied warranty of
 *  MERCHANTABILITY or FITNESS FOR A PARTICULAR PURPOSE.  See the
 *  GNU Lesser General Public License for more details.
 *
 *  You should have received a copy of the GNU Lesser General Public License
 *  along with drasyl.  If not, see <http://www.gnu.org/licenses/>.
 */
package org.drasyl;

import ch.qos.logback.classic.Level;
import ch.qos.logback.classic.LoggerContext;
import com.typesafe.config.ConfigException;
import io.netty.channel.EventLoopGroup;
import io.netty.channel.nio.NioEventLoopGroup;
import io.sentry.Sentry;
import io.sentry.event.User;
import org.drasyl.crypto.CryptoException;
import org.drasyl.event.Event;
import org.drasyl.event.Node;
import org.drasyl.event.NodeDownEvent;
import org.drasyl.event.NodeNormalTerminationEvent;
import org.drasyl.event.NodeUnrecoverableErrorEvent;
import org.drasyl.event.NodeUpEvent;
import org.drasyl.identity.CompressedPublicKey;
import org.drasyl.identity.IdentityManager;
import org.drasyl.identity.IdentityManagerException;
import org.drasyl.messenger.MessageSinkException;
import org.drasyl.messenger.Messenger;
import org.drasyl.messenger.MessengerException;
import org.drasyl.messenger.NoPathToIdentityException;
import org.drasyl.peer.PeerInformation;
import org.drasyl.peer.PeersManager;
import org.drasyl.peer.connection.client.SuperPeerClient;
import org.drasyl.peer.connection.direct.DirectConnectionsManager;
import org.drasyl.peer.connection.intravm.IntraVmDiscovery;
import org.drasyl.peer.connection.message.ApplicationMessage;
import org.drasyl.peer.connection.message.IdentityMessage;
import org.drasyl.peer.connection.message.RelayableMessage;
import org.drasyl.peer.connection.message.WhoisMessage;
import org.drasyl.peer.connection.server.Server;
import org.drasyl.peer.connection.server.ServerException;
import org.drasyl.pipeline.DrasylPipeline;
import org.drasyl.pipeline.Pipeline;
import org.slf4j.Logger;
import org.slf4j.LoggerFactory;

import java.io.IOException;
import java.util.ArrayList;
import java.util.Collections;
import java.util.List;
import java.util.Properties;
import java.util.Set;
import java.util.concurrent.CompletableFuture;
import java.util.concurrent.CompletionException;
import java.util.concurrent.atomic.AtomicBoolean;

import static java.util.concurrent.CompletableFuture.runAsync;

/**
 * Represents a node in the drasyl Overlay Network. Applications that want to run on drasyl must
 * implement this class.
 * <p>
 * Example usage:
 * <pre> {@code
 * DrasylNode node = new DrasylNode() {
 *   @Override
 *   public void onEvent(Event event) {
 *     // handle incoming events (messages) here
 *     System.out.println("Event received: " + event);
 *   }
 * };
 * node.start();
 *
 * // wait till EVENT_NODE_ONLINE has been received
 *
 * // send message to another node
 * node.send("025eb0dc5d", "Hello World");
 *
 * // shutdown node
 * node.shutdown();
 * </pre>
 */
@SuppressWarnings({ "java:S107" })
public abstract class DrasylNode {
    private static final Logger LOG = LoggerFactory.getLogger(DrasylNode.class);
    private static final List<DrasylNode> INSTANCES;
    private static final EventLoopGroup WORKER_GROUP;
    private static final EventLoopGroup BOSS_GROUP;

    static {
        // https://github.com/netty/netty/issues/7817
        System.setProperty("io.netty.tryReflectionSetAccessible", "true");
        Sentry.getStoredClient().setRelease(DrasylNode.getVersion());
        INSTANCES = Collections.synchronizedList(new ArrayList<>());
        // https://github.com/netty/netty/issues/639#issuecomment-9263566
        WORKER_GROUP = new NioEventLoopGroup(Math.min(2, Math.max(2, Runtime.getRuntime().availableProcessors() * 2 / 3 - 2)));
        BOSS_GROUP = new NioEventLoopGroup(2);
    }

    private final DrasylConfig config;
    private final DrasylPipeline pipeline;
    private final IdentityManager identityManager;
    private final PeersManager peersManager;
    private final Messenger messenger;
    private final DirectConnectionsManager directConnectionsManager;
    private final IntraVmDiscovery intraVmDiscovery;
    private final SuperPeerClient superPeerClient;
    private final Server server;
    private final AtomicBoolean started;
    private CompletableFuture<Void> startSequence;
    private CompletableFuture<Void> shutdownSequence;

    /**
     * Creates a new drasyl Node.
     */
    public DrasylNode() throws DrasylException {
        this(new DrasylConfig());
    }

    /**
     * Creates a new drasyl Node with the given <code>config</code>.
     *
     * @param config
     */
    public DrasylNode(DrasylConfig config) throws DrasylException {
        try {
            this.config = config;
            this.identityManager = new IdentityManager(this.config);
            this.peersManager = new PeersManager(this::onInternalEvent);
            this.messenger = new Messenger(this::messageSink);
<<<<<<< HEAD
            this.intraVmDiscovery = new IntraVmDiscovery(identityManager::getPublicKey, messenger, peersManager, this::onInternalEvent);
            this.superPeerClient = new SuperPeerClient(this.config, identityManager::getIdentity, peersManager, messenger, DrasylNode.WORKER_GROUP, this::onInternalEvent);
            this.server = new Server(identityManager::getIdentity, messenger, peersManager, this.config, DrasylNode.WORKER_GROUP, DrasylNode.BOSS_GROUP, superPeerClient.connectionEstablished());
=======
            this.directConnectionsManager = new DirectConnectionsManager(identityManager, peersManager, messenger);
            this.intraVmDiscovery = new IntraVmDiscovery(identityManager::getPublicKey, messenger, peersManager, this::onEvent);
            this.superPeerClient = new SuperPeerClient(this.config, identityManager::getIdentity, peersManager, messenger, DrasylNode.WORKER_GROUP, this::onEvent, directConnectionsManager::communicationOccurred);
            this.server = new Server(identityManager::getIdentity, messenger, peersManager, this.config, DrasylNode.WORKER_GROUP, DrasylNode.BOSS_GROUP, superPeerClient.connectionEstablished(), directConnectionsManager::communicationOccurred);
>>>>>>> 00dd8402
            this.started = new AtomicBoolean();
            this.startSequence = new CompletableFuture<>();
            this.shutdownSequence = new CompletableFuture<>();
            this.pipeline = new DrasylPipeline(this::onEvent, messenger::send, config);
            setLogLevel(this.config.getLoglevel());
        }
        catch (ConfigException e) {
            throw new DrasylException("Couldn't load config: \n" + e.getMessage());
        }
    }

    /**
     * Sends <code>event</code> to the {@link Pipeline} and tells it information about the local
     * node, other peers, connections or incoming messages.
     * <br>
     * <b>This method should be used by all drasyl internal operations, so that the event can pass
     * the {@link org.drasyl.pipeline.Pipeline}</b>
     *
     * @param event the event
     */
    void onInternalEvent(Event event) {
        pipeline.executeInbound(event);
    }

    /**
     * Sends <code>event</code> to the application and tells it information about the local node,
     * other peers, connections or incoming messages.
     *
     * @param event the event
     */
    public abstract void onEvent(Event event);

    /**
     * Set log level of all drasyl loggers in org.drasyl package namespace.
     *
     * @param level
     */
    public static void setLogLevel(Level level) {
        // set config level of all drasyl loggers
        LoggerContext context = (LoggerContext) LoggerFactory.getILoggerFactory();
        context.getLoggerList().stream().filter(l -> l.getName().startsWith("org.drasyl")).forEach(l -> l.setLevel(level));
    }

    DrasylNode(DrasylConfig config,
               IdentityManager identityManager,
               PeersManager peersManager,
               Messenger messenger,
               DirectConnectionsManager directConnectionsManager,
               IntraVmDiscovery intraVmDiscovery,
               SuperPeerClient superPeerClient,
               Server server,
               AtomicBoolean started,
               DrasylPipeline pipeline,
               CompletableFuture<Void> startSequence,
               CompletableFuture<Void> shutdownSequence) {
        this.config = config;
        this.identityManager = identityManager;
        this.peersManager = peersManager;
        this.messenger = messenger;
        this.directConnectionsManager = directConnectionsManager;
        this.intraVmDiscovery = intraVmDiscovery;
        this.superPeerClient = superPeerClient;
        this.server = server;
        this.started = started;
        this.startSequence = startSequence;
        this.shutdownSequence = shutdownSequence;
        this.pipeline = pipeline;
    }

    public synchronized void send(String recipient, byte[] payload) throws DrasylException {
        try {
            send(CompressedPublicKey.of(recipient), payload);
        }
        catch (CryptoException e) {
            throw new DrasylException("Unable to read public key: " + e.getMessage());
        }
    }

    /**
     * Sends the content of <code>payload</code> to the identity <code>recipient</code>. Throws a
     * {@link MessengerException} if the message could not be sent to the recipient or a super peer.
     * Important: Just because no exception was thrown does not automatically mean that the message
     * could be delivered. Delivery confirmations must be implemented by the application.
     *
     * @param recipient the recipient of a message
     * @param payload   the payload of a message
     * @throws MessengerException if an error occurs during the processing
     */
    public synchronized void send(CompressedPublicKey recipient,
                                  byte[] payload) throws MessengerException {
        pipeline.executeOutbound(new ApplicationMessage(identityManager.getPublicKey(), recipient, payload));
    }

    /**
     * Sends the content of <code>payload</code> to the identity <code>recipient</code>. Throws a
     * {@link MessengerException} if the message could not be sent to the recipient or a super peer.
     * Important: Just because no exception was thrown does not automatically mean that the message
     * could be delivered. Delivery confirmations must be implemented by the application.
     *
     * @param recipient the recipient of a message
     * @param payload   the payload of a message
     * @throws MessengerException if an error occurs during the processing
     */
    public synchronized void send(String recipient, String payload) throws DrasylException {
        send(recipient, payload.getBytes());
    }

    /**
     * Sends the content of <code>payload</code> to the identity <code>recipient</code>. Throws a
     * {@link MessengerException} if the message could not be sent to the recipient or a super peer.
     * Important: Just because no exception was thrown does not automatically mean that the message
     * could be delivered. Delivery confirmations must be implemented by the application.
     *
     * @param recipient the recipient of a message
     * @param payload   the payload of a message
     * @throws MessengerException if an error occurs during the processing
     */
    public synchronized void send(CompressedPublicKey recipient,
                                  String payload) throws MessengerException {
        send(recipient, payload.getBytes());
    }

    /**
     * Shut the Drasyl node down.
     * <p>
     * If there is a connection to a Super Peer, our node will deregister from that Super Peer.
     * <p>
     * If the local server has been started, it will now be stopped.
     * <p>
     * This method does not stop the shared threads. To kill the shared threads, you have to call
     * the {@link #irrevocablyTerminate()} method.
     * <p>
     *
     * @return this method returns a future, which complements if all shutdown steps have been
     * completed.
     */
    public CompletableFuture<Void> shutdown() {
        if (started.compareAndSet(true, false)) {
            DrasylNode self = this;
            onInternalEvent(new NodeDownEvent(Node.of(identityManager.getIdentity(), server.getEndpoints())));
            LOG.info("Shutdown drasyl Node with Identity '{}'...", identityManager.getIdentity());
            shutdownSequence = runAsync(this::stopDirectConnectionsHandler)
                    .thenRun(this::stopSuperPeerClient)
                    .thenRun(this::stopServer)
                    .thenRun(this::stopIntraVmDiscovery)
                    .whenComplete((r, e) -> {
                        try {
                            if (e == null) {
                                onInternalEvent(new NodeNormalTerminationEvent(Node.of(identityManager.getIdentity(), server.getEndpoints())));
                                LOG.info("drasyl Node with Identity '{}' has shut down", identityManager.getIdentity());
                            }
                            else {
                                started.set(false);

                                // passthrough exception
                                if (e instanceof CompletionException) {
                                    throw (CompletionException) e;
                                }
                                else {
                                    throw new CompletionException(e);
                                }
                            }
                        }
                        finally {
                            INSTANCES.remove(self);
                        }
                    });
        }

        return shutdownSequence;
    }

    private void stopDirectConnectionsHandler() {
        if (config.areDirectConnectionsEnabled()) {
            LOG.info("Stop Direct Connections Handler...");
            directConnectionsManager.close();
            LOG.info("Direct Connections Handler stopped");
        }
    }

    /**
     * Should unregister from the Super Peer and stop the client. Should do nothing if the client is
     * not registered or not started.
     */
    private void stopSuperPeerClient() {
        if (config.isSuperPeerEnabled()) {
            LOG.info("Stop Super Peer Client...");
            superPeerClient.close();
            LOG.info("Super Peer Client stopped");
        }
    }

    /**
     * This method should stop the server. If the server is not running, the method should do
     * nothing.
     */
    private void stopServer() {
        if (config.isServerEnabled()) {
            directConnectionsManager.setEndpoints(Set.of());
            LOG.info("Stop Server listening at {}:{}...", config.getServerBindHost(), server.getPort());
            server.close();
            LOG.info("Server stopped");
        }
    }

    private void stopIntraVmDiscovery() {
        if (config.isIntraVmDiscoveryEnabled()) {
            LOG.info("Stop Intra VM Discovery...");
            intraVmDiscovery.close();
            LOG.info("Intra VM Discovery stopped.");
        }
    }

    /**
     * Start the Drasyl node.
     * <p>
     * First, the identity of the node is loaded. If none exists, a new one is generated.
     * <p>
     * If activated, a local server is started. This allows other nodes to discover our node.
     * <p>
     * If a super peer has been configured, a client is started which connects to this super peer.
     * Our node uses the Super Peer to discover and communicate with other nodes.
     * <p>
     *
     * @return this method returns a future, which complements if all components necessary for the
     * operation have been started.
     */
    public CompletableFuture<Void> start() {
        if (started.compareAndSet(false, true)) {
            INSTANCES.add(this);
            LOG.info("Start drasyl Node v{}...", DrasylNode.getVersion());
            LOG.debug("The following configuration will be used: {}", config);
            startSequence = runAsync(this::loadIdentity)
                    .thenRun(this::startIntraVmDiscovery)
                    .thenRun(this::startServer)
                    .thenRun(this::startSuperPeerClient)
                    .thenRun(this::startDirectConnectionsHandler)
                    .whenComplete((r, e) -> {
                        if (e == null) {
                            onInternalEvent(new NodeUpEvent(Node.of(identityManager.getIdentity(), server.getEndpoints())));
                            LOG.info("drasyl Node with Identity '{}' has started", identityManager.getIdentity());
                        }
                        else {
                            onInternalEvent(new NodeUnrecoverableErrorEvent(Node.of(identityManager.getIdentity(), server.getEndpoints())));
                            LOG.info("Could not start drasyl Node: {}", e.getMessage());
                            LOG.info("Stop all running components...");
                            this.stopServer();
                            this.stopSuperPeerClient();

                            LOG.info("All components stopped");
                            started.set(false);

                            // passthrough exception
                            if (e instanceof CompletionException) {
                                throw (CompletionException) e;
                            }
                            else {
                                throw new CompletionException(e);
                            }
                        }
                    });
        }

        return startSequence;
    }

    /**
     * Returns the version of the node. If the version could not be read, <code>null</code> is
     * returned.
     */
    public static String getVersion() {
        final Properties properties = new Properties();
        try {
            properties.load(DrasylNode.class.getClassLoader().getResourceAsStream("project.properties"));
            return properties.getProperty("version");
        }
        catch (IOException e) {
            return null;
        }
    }

    private void loadIdentity() {
        try {
            identityManager.loadOrCreateIdentity();
            LOG.debug("Using Identity '{}'", identityManager.getIdentity());
            Sentry.getContext().setUser(new User(identityManager.getPublicKey().toString(), null, null, null));
        }
        catch (IdentityManagerException e) {
            throw new CompletionException(e);
        }
    }

    private void startIntraVmDiscovery() {
        if (config.isIntraVmDiscoveryEnabled()) {
            LOG.debug("Start Intra VM Discovery...");
            intraVmDiscovery.open();
            LOG.debug("Intra VM Discovery started.");
        }
    }

    /**
     * If activated, the local server should be started in this method. Method should block and wait
     * until the server is running.
     */
    private void startServer() {
        if (config.isServerEnabled()) {
            try {
                LOG.debug("Start Server...");
                server.open();
                LOG.debug("Server is now listening at {}:{}", config.getServerBindHost(), server.getPort());
                directConnectionsManager.setEndpoints(server.getEndpoints());
            }
            catch (ServerException e) {
                throw new CompletionException(e);
            }
        }
    }

    /**
     * Method should wait until client has been started, but not until client has registered with
     * the super peer.
     */
    private void startSuperPeerClient() {
        if (config.isSuperPeerEnabled()) {
            try {
                LOG.debug("Start Super Peer Client...");
                superPeerClient.open();
                LOG.debug("Super Peer started");
            }
            catch (Exception e) {
                throw new CompletionException(e);
            }
        }
    }

    private void startDirectConnectionsHandler() {
        if (config.areDirectConnectionsEnabled()) {
            try {
                LOG.debug("Start Direct Connections Handler...");
                directConnectionsManager.open();
                LOG.debug("Direct Connections Handler started.");
            }
            catch (Exception e) {
                throw new CompletionException(e);
            }
        }
    }

    /**
     * This method stops the shared threads ({@link EventLoopGroup}s), but only if none {@link
     * DrasylNode} is using them anymore.
     *
     * <p>
     * <b>This operation cannot be undone. After performing this operation, no new DrasylNodes can
     * be created!</b>
     * </p>
     */
    public static void irrevocablyTerminate() {
        if (INSTANCES.isEmpty()) {
            BOSS_GROUP.shutdownGracefully().syncUninterruptibly();
            WORKER_GROUP.shutdownGracefully().syncUninterruptibly();
        }
    }

    private void messageSink(RelayableMessage message) throws MessageSinkException {
        CompressedPublicKey recipient = message.getRecipient();

        if (!identityManager.getPublicKey().equals(recipient)) {
            throw new NoPathToIdentityException(recipient);
        }

        if (message instanceof ApplicationMessage) {
            ApplicationMessage applicationMessage = (ApplicationMessage) message;
            pipeline.executeInbound(applicationMessage);
        }
        else if (message instanceof WhoisMessage) {
            WhoisMessage whoisMessage = (WhoisMessage) message;
            peersManager.setPeerInformation(whoisMessage.getRequester(), whoisMessage.getPeerInformation());

            CompressedPublicKey myPublicKey = identityManager.getPublicKey();
            PeerInformation myPeerInformation = PeerInformation.of(server.getEndpoints());
            IdentityMessage identityMessage = new IdentityMessage(whoisMessage.getRequester(), myPublicKey, myPeerInformation, whoisMessage.getId());

            try {
                messenger.send(identityMessage);
            }
            catch (MessengerException e) {
                LOG.info("Unable to reply to {}: {}", whoisMessage, e.getMessage());
            }
        }
        else if (message instanceof IdentityMessage) {
            IdentityMessage identityMessage = (IdentityMessage) message;
            peersManager.setPeerInformation(identityMessage.getPublicKey(), identityMessage.getPeerInformation());
        }
        else {
            throw new IllegalArgumentException("DrasylNode.loopbackMessageSink is not able to handle messages of type " + message.getClass().getSimpleName());
        }
    }

    /**
     * Returns the {@link Pipeline} to allow users to add own handlers.
     *
     * @return the pipeline
     */
    public Pipeline pipeline() {
        return this.pipeline;
    }
}<|MERGE_RESOLUTION|>--- conflicted
+++ resolved
@@ -139,16 +139,10 @@
             this.identityManager = new IdentityManager(this.config);
             this.peersManager = new PeersManager(this::onInternalEvent);
             this.messenger = new Messenger(this::messageSink);
-<<<<<<< HEAD
+            this.directConnectionsManager = new DirectConnectionsManager(identityManager, peersManager, messenger);
             this.intraVmDiscovery = new IntraVmDiscovery(identityManager::getPublicKey, messenger, peersManager, this::onInternalEvent);
-            this.superPeerClient = new SuperPeerClient(this.config, identityManager::getIdentity, peersManager, messenger, DrasylNode.WORKER_GROUP, this::onInternalEvent);
-            this.server = new Server(identityManager::getIdentity, messenger, peersManager, this.config, DrasylNode.WORKER_GROUP, DrasylNode.BOSS_GROUP, superPeerClient.connectionEstablished());
-=======
-            this.directConnectionsManager = new DirectConnectionsManager(identityManager, peersManager, messenger);
-            this.intraVmDiscovery = new IntraVmDiscovery(identityManager::getPublicKey, messenger, peersManager, this::onEvent);
-            this.superPeerClient = new SuperPeerClient(this.config, identityManager::getIdentity, peersManager, messenger, DrasylNode.WORKER_GROUP, this::onEvent, directConnectionsManager::communicationOccurred);
+            this.superPeerClient = new SuperPeerClient(this.config, identityManager::getIdentity, peersManager, messenger, DrasylNode.WORKER_GROUP, this::onInternalEvent, directConnectionsManager::communicationOccurred);
             this.server = new Server(identityManager::getIdentity, messenger, peersManager, this.config, DrasylNode.WORKER_GROUP, DrasylNode.BOSS_GROUP, superPeerClient.connectionEstablished(), directConnectionsManager::communicationOccurred);
->>>>>>> 00dd8402
             this.started = new AtomicBoolean();
             this.startSequence = new CompletableFuture<>();
             this.shutdownSequence = new CompletableFuture<>();
