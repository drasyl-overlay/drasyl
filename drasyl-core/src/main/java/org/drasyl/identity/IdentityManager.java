--- conflicted
+++ resolved
@@ -19,12 +19,8 @@
 package org.drasyl.identity;
 
 import com.fasterxml.jackson.core.JsonProcessingException;
-<<<<<<< HEAD
-import org.drasyl.DrasylNodeConfig;
-=======
 import com.fasterxml.jackson.core.util.DefaultPrettyPrinter;
 import org.drasyl.DrasylConfig;
->>>>>>> cf0dc19a
 import org.drasyl.crypto.Crypto;
 import org.drasyl.crypto.CryptoException;
 import org.slf4j.Logger;
@@ -37,12 +33,8 @@
 import java.security.KeyPair;
 
 import static java.util.Objects.requireNonNull;
-<<<<<<< HEAD
-import static org.drasyl.util.JSONUtil.JACKSON_MAPPER;
-=======
 import static org.drasyl.util.JSONUtil.JACKSON_READER;
 import static org.drasyl.util.JSONUtil.JACKSON_WRITER;
->>>>>>> cf0dc19a
 
 /**
  * This class provides the identity of the node. Messages to the node are addressed to the identity.
@@ -52,11 +44,7 @@
 public class IdentityManager {
     public static final short POW_DIFFICULTY = 6;
     private static final Logger LOG = LoggerFactory.getLogger(IdentityManager.class);
-<<<<<<< HEAD
-    private final DrasylNodeConfig config;
-=======
     private final DrasylConfig config;
->>>>>>> cf0dc19a
     private Identity identity;
 
     /**
@@ -128,11 +116,7 @@
      */
     private static Identity readIdentityFile(Path path) throws IdentityManagerException {
         try {
-<<<<<<< HEAD
-            return JACKSON_MAPPER.readValue(path.toFile(), Identity.class);
-=======
             return JACKSON_READER.readValue(path.toFile(), Identity.class);
->>>>>>> cf0dc19a
         }
         catch (JsonProcessingException e) {
             throw new IdentityManagerException("Unable to load identity from file '" + path + "': " + e.getMessage());
@@ -181,11 +165,7 @@
         }
         else {
             try {
-<<<<<<< HEAD
-                JACKSON_MAPPER.writerWithDefaultPrettyPrinter().writeValue(file, identity);
-=======
                 JACKSON_WRITER.with(new DefaultPrettyPrinter()).writeValue(file, identity);
->>>>>>> cf0dc19a
             }
             catch (IOException e) {
                 throw new IdentityManagerException("Unable to write identity to file '" + path + "': " + e.getMessage());
