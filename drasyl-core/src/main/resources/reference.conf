--- conflicted
+++ resolved
@@ -94,8 +94,6 @@
       # Note: Make sure that the configured super peer uses the same network ID as this node.
       endpoint = "udp://staging.env.drasyl.org#03096ae3080a369829a44847d5af1f652bef3f9921e9e1bbad64970babe6d3c502"
     }
-<<<<<<< HEAD
-=======
 
     message {
       # The UDP payload size not including the UDP overhead (8 bytes). Should not be too large, as
@@ -125,7 +123,6 @@
       # zero before the message arrives at its destination, then the message is discarded.
       hop-limit = 8
     }
->>>>>>> c93bbe2f
   }
 
   # drasyl can use shared memory to automatically discover and communicate with other nodes running
@@ -149,28 +146,6 @@
     # This node automatically refreshes its own information to keep them up-to-date.
     # All nodes of a directory should use the same lease time
     lease-time = 1m
-  }
-
-  message {
-    # The maximum amount of time this node waits for a all chunks of a composed message.
-    # If the message does not arrive in this time, the message and all existing and
-    # following chunks are dropped.
-    # TODO: This setting is currently not used and therefore has no effect.
-    composed-message-transfer-timeout = 1m
-
-    # Specifies the maximum length of a single message. The node will discard larger messages before
-    # sending and receiving. All nodes in the network should have use the same max length value.
-    # Note: An oversized value can quickly lead to an OutOfMemoryError exception. For large payloads
-    # the streaming API is recommended. For technical reasons, there may be several copies of the
-    # message in RAM during transmission; this must be taken into account when applying this setting.
-    # TODO: This setting is currently not used and therefore has no effect.
-    max-content-length = 32KiB
-
-    # Limits the lifespan of a message and prevents it from circulating indefinitely on the network.
-    # Every outgoing message starts with the value defined here. Each node decreases the
-    # message's hop-limit value before routing it to the next node. If the hop-limit value reaches
-    # zero before the message arrives at its destination, then the message is discarded.
-    hop-limit = 8
   }
 
   # drasyl can monitor various metrics (e.g. number of known peers, children, messages received and
