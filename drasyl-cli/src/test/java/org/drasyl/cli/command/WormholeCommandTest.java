/*
 * Copyright (c) 2020-2021.
 *
 * This file is part of drasyl.
 *
 *  drasyl is free software: you can redistribute it and/or modify
 *  it under the terms of the GNU Lesser General Public License as published by
 *  the Free Software Foundation, either version 3 of the License, or
 *  (at your option) any later version.
 *
 *  drasyl is distributed in the hope that it will be useful,
 *  but WITHOUT ANY WARRANTY; without even the implied warranty of
 *  MERCHANTABILITY or FITNESS FOR A PARTICULAR PURPOSE.  See the
 *  GNU Lesser General Public License for more details.
 *
 *  You should have received a copy of the GNU Lesser General Public License
 *  along with drasyl.  If not, see <http://www.gnu.org/licenses/>.
 */
package org.drasyl.cli.command;

import org.apache.commons.cli.CommandLine;
import org.apache.commons.cli.ParseException;
import org.drasyl.DrasylConfig;
import org.drasyl.DrasylException;
import org.drasyl.cli.command.wormhole.ReceivingWormholeNode;
import org.drasyl.cli.command.wormhole.SendingWormholeNode;
import org.drasyl.util.ThrowingBiFunction;
import org.junit.jupiter.api.BeforeEach;
import org.junit.jupiter.api.Nested;
import org.junit.jupiter.api.Test;
import org.junit.jupiter.api.extension.ExtendWith;
import org.mockito.Mock;
import org.mockito.junit.jupiter.MockitoExtension;

import java.io.ByteArrayOutputStream;
import java.io.PrintStream;
import java.util.Scanner;
import java.util.function.Consumer;
import java.util.function.Supplier;

import static org.hamcrest.MatcherAssert.assertThat;
import static org.hamcrest.Matchers.containsString;
import static org.mockito.Answers.RETURNS_DEEP_STUBS;
import static org.mockito.ArgumentMatchers.any;
import static org.mockito.Mockito.never;
import static org.mockito.Mockito.verify;
import static org.mockito.Mockito.when;

@ExtendWith(MockitoExtension.class)
class WormholeCommandTest {
    private ByteArrayOutputStream outStream;
    @SuppressWarnings("FieldCanBeLocal")
    private PrintStream out;
    private ByteArrayOutputStream errStream;
    @SuppressWarnings("FieldCanBeLocal")
    private PrintStream err;
    @Mock
    private Supplier<Scanner> scannerSupplier;
    @Mock
    private ThrowingBiFunction<DrasylConfig, PrintStream, SendingWormholeNode, DrasylException> sendingNodeSupplier;
    @Mock
    private ThrowingBiFunction<DrasylConfig, PrintStream, ReceivingWormholeNode, DrasylException> receivingNodeSupplier;
    @Mock
<<<<<<< HEAD
    private ThrowingFunction<Triple<DrasylConfig, PrintStream, PrintStream>, ReceivingWormholeNode, DrasylException> receivingNodeSupplier;
    @Mock
=======
>>>>>>> 49a57432
    private Consumer<Integer> exitSupplier;
    private WormholeCommand underTest;

    @BeforeEach
    void setUp() {
        outStream = new ByteArrayOutputStream();
        out = new PrintStream(outStream, true);
        errStream = new ByteArrayOutputStream();
        err = new PrintStream(errStream, true);
        underTest = new WormholeCommand(out, err, scannerSupplier, sendingNodeSupplier, receivingNodeSupplier, exitSupplier);
    }

    @Nested
    class Help {
        @Mock
        private CommandLine cmd;

        @Test
        void shouldPrintHelp() {
            underTest.help(cmd);

            final String output = outStream.toString();
            assertThat(output, containsString("Transfer a text message from one node to another, safely."));
            assertThat(output, containsString("Usage:" + System.lineSeparator()));
            assertThat(output, containsString("drasyl wormhole [flags]" + System.lineSeparator()));
            assertThat(output, containsString("drasyl wormhole [command]" + System.lineSeparator()));
            assertThat(output, containsString("Flags:" + System.lineSeparator()));
        }
    }

    @Nested
    class Execute {
        @Mock(answer = RETURNS_DEEP_STUBS)
        private CommandLine cmd;

        @Test
        void shouldRequestTextAndStartSendingNode(@Mock(answer = RETURNS_DEEP_STUBS) final SendingWormholeNode node) throws DrasylException {
            when(cmd.getArgList().size()).thenReturn(2);
            when(cmd.getArgList().get(1)).thenReturn("send");
            when(scannerSupplier.get()).thenReturn(new Scanner("Hallo Welt"));
            when(sendingNodeSupplier.apply(any(), any())).thenReturn(node);

            underTest.execute(cmd);

            verify(node).start();
        }

        @Test
        void shouldUseGivenTextAndStartSendingNode(@Mock(answer = RETURNS_DEEP_STUBS) final SendingWormholeNode node) throws DrasylException, ParseException {
            when(cmd.getArgList().size()).thenReturn(2);
            when(cmd.getArgList().get(1)).thenReturn("send");
            when(cmd.hasOption("config")).thenReturn(false);
            when(cmd.hasOption("text")).thenReturn(true);
            when(cmd.getParsedOptionValue("text")).thenReturn("Hallo Welt");
            when(sendingNodeSupplier.apply(any(), any())).thenReturn(node);

            underTest.execute(cmd);

            verify(node).start();
        }

        @Test
        void shouldRequestCodeAndStartReceivingNode(@Mock(answer = RETURNS_DEEP_STUBS) final ReceivingWormholeNode node) throws DrasylException {
            when(cmd.getArgList().size()).thenReturn(2);
            when(cmd.getArgList().get(1)).thenReturn("receive");
            when(scannerSupplier.get()).thenReturn(new Scanner("022e170caf9292de6af36562d2773e62d573e33d09550e1620b9cae75b1a3a98281ff73f2346d55195d0cd274c101c4775"));
            when(receivingNodeSupplier.apply(any(), any())).thenReturn(node);

            underTest.execute(cmd);

            verify(node).start();
        }

        @Test
        void shouldUseGivenCodeAndStartReceivingNode(@Mock(answer = RETURNS_DEEP_STUBS) final ReceivingWormholeNode node) throws DrasylException {
            when(cmd.getArgList().size()).thenReturn(3);
            when(cmd.getArgList().get(1)).thenReturn("receive");
            when(cmd.getArgList().get(2)).thenReturn("022e170caf9292de6af36562d2773e62d573e33d09550e1620b9cae75b1a3a98281ff73f2346d55195d0cd274c101c4775");
            when(receivingNodeSupplier.apply(any(), any())).thenReturn(node);

            underTest.execute(cmd);

            verify(node).start();
        }

        @Test
        void shouldAbortOnInvalidCode(@Mock(answer = RETURNS_DEEP_STUBS) final ReceivingWormholeNode node) throws DrasylException {
            when(cmd.getArgList().size()).thenReturn(3);
            when(cmd.getArgList().get(1)).thenReturn("receive");
            when(cmd.getArgList().get(2)).thenReturn("022e170caf9292de6af36562d2773e62d573e33d09550e1620b9cae75b1a3a9");
            when(receivingNodeSupplier.apply(any(), any())).thenReturn(node);

            underTest.execute(cmd);

            verify(node, never()).requestText(any(), any());

            final String output = errStream.toString();
            assertThat(output, containsString("ERR: Invalid wormhole code supplied: must be at least 66 characters long."));
        }

        @Test
        void shouldThrowExceptionOnUnknownCommand() {
            when(cmd.getArgList().size()).thenReturn(2);
            when(cmd.getArgList().get(1)).thenReturn("foo");

            underTest.execute(cmd);

            final String output = errStream.toString();
            assertThat(output, containsString("ERR: Unknown command \"foo\" for \"drasyl wormhole\"."));
        }

        @Test
        void shouldPrintHelpOnMissingCommand() {
            when(cmd.getArgList().size()).thenReturn(1);

            underTest.execute(cmd);

            final String output = outStream.toString();
            assertThat(output, containsString("Transfer a text message from one node to another, safely."));
        }
    }
}<|MERGE_RESOLUTION|>--- conflicted
+++ resolved
@@ -61,11 +61,6 @@
     @Mock
     private ThrowingBiFunction<DrasylConfig, PrintStream, ReceivingWormholeNode, DrasylException> receivingNodeSupplier;
     @Mock
-<<<<<<< HEAD
-    private ThrowingFunction<Triple<DrasylConfig, PrintStream, PrintStream>, ReceivingWormholeNode, DrasylException> receivingNodeSupplier;
-    @Mock
-=======
->>>>>>> 49a57432
     private Consumer<Integer> exitSupplier;
     private WormholeCommand underTest;
 
