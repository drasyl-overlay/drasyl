--- conflicted
+++ resolved
@@ -46,12 +46,8 @@
 import java.util.concurrent.CompletableFuture;
 import java.util.function.Function;
 
-<<<<<<< HEAD
-import static org.drasyl.util.JSONUtil.JACKSON_MAPPER;
-=======
 import static org.drasyl.util.JSONUtil.JACKSON_READER;
 import static org.drasyl.util.JSONUtil.JACKSON_WRITER;
->>>>>>> cf0dc19a
 
 /**
  * A simple JavaFX Chat that uses drasyl as backend overlay network.
@@ -153,11 +149,7 @@
 
     private void parseMessage(Pair<CompressedPublicKey, byte[]> payload) {
         try {
-<<<<<<< HEAD
-            Message msg = JACKSON_MAPPER.readValue(new String(payload.second()), Message.class);
-=======
             Message msg = JACKSON_READER.readValue(new String(payload.second()), Message.class);
->>>>>>> cf0dc19a
 
             txtArea.appendText("[" + msg.getUsername() + "]: " + msg.getMsg() + "\n");
         }
@@ -200,11 +192,7 @@
     private void newInputAction(ActionEvent actionEvent) {
         if (validateInput(chatField, s -> !s.isEmpty())) {
             try {
-<<<<<<< HEAD
-                node.send(recipient, JACKSON_MAPPER.writeValueAsBytes(new Message(chatField.getText(), username)));
-=======
                 node.send(recipient, JACKSON_WRITER.writeValueAsBytes(new Message(chatField.getText(), username)));
->>>>>>> cf0dc19a
                 txtArea.appendText("[" + username + "]: " + chatField.getText() + "\n");
             }
             catch (DrasylException | JsonProcessingException e) {
